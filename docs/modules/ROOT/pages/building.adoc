= Appendix A: Building the Client
:kde-craft-url: https://community.kde.org/Craft
:kde-craft-build-from-source-url: https://community.kde.org/Guidelines_and_HOWTOs/Build_from_source/Windows
:install-powershell-url: https://docs.microsoft.com/en-us/powershell/scripting/install/installing-windows-powershell?view=powershell-6
:python-2_7-url: https://www.python.org/download/releases/2.7/
:python-3_6-url: https://www.python.org/downloads/release/python-360/
:ms-visual-studio-2017-url: https://visualstudio.microsoft.com/vs/whatsnew/
:mingw-w64-url: https://mingw-w64.org/doku.php
:cmake-url: http://www.cmake.org/download
:git-url: http://git-scm.com
:qt-download-url: http://www.qt.io/download
:openssl-windows-build-url: http://slproweb.com/products/Win32OpenSSL.html
:qtkeychain-url: https://github.com/frankosterfeld/qtkeychain

This section explains how to build link:https://owncloud.org/download/#owncloud-desktop-client[the ownCloud Client] from source for all major platforms.
You should read this section if you want to develop for the desktop client.
Build instructions are subject to change as development proceeds.

NOTE: Please check the version for which you want to build.

These instructions are updated to work with the latest version of the ownCloud Client.

[[getting-source-code]]
== Getting the Source Code

The xref:generic-build-instructions[generic build instructions] pull the latest code directly from GitHub, and work on xref:linux[Linux], xref:macos[Mac OS X], and xref:windows-development-build-mingw[Windows].

[[linux]]
== Linux

For the published desktop clients we link against QT5 dependencies from our own repositories so that we can have the same versions on all distributions.
This chapter shows you how to build the client yourself with this setup.
If you want to use the QT5 dependencies from your system, see the next chapter.

You may wish to use source packages for your Linux distribution, as these give you the exact sources from which the binary packages are built.
These are hosted on the http://software.opensuse.org/download/package?project=isv:ownCloud:desktop&package=owncloud-client[ownCloud repository from OBS].
Go to the http://download.opensuse.org/repositories/isv:/ownCloud:/desktop/[Index of repositories] to see all the Linux client repositories.

[NOTE]
====
To get the `.deb` source packages, add the source repository for your Debian or Ubuntu version, as in the following example for Debian 9:

[source,console]
....
# Run as root
echo 'deb http://download.opensuse.org/repositories/isv:/ownCloud:/desktop/Debian_9.0/ /' >> /etc/apt/sources.list.d/owncloud-client.list
echo 'deb-src http://download.opensuse.org/repositories/isv:/ownCloud:/desktop/Debian_9.0/ /' >> /etc/apt/sources.list.d/owncloud-client.list
....
====

The above registers the source repository of the released client. There is also `.../desktop:/testing/...` and e.g. `.../desktop:/daily:/2.7/...` for beta versions or daily snapshots.


Install the dependencies using the following commands for your specific Linux distribution.
Make sure the repositories for source packages are enabled.
These are:

[cols="30%,70%",options="header"]
|===
| Distribution | Installation Instructions
| Debian/Ubuntu | `apt update; apt build-dep owncloud-client`
| openSUSE/SLES | `zypper ref; zypper si -d owncloud-client`
| Fedora/CentOS/RHEL | `yum install yum-utils; yum-builddep owncloud-client`
|===

Follow the xref:generic-build-instructions[generic build instructions], starting with step 2.

[[linux-with-system-dependencies]]
== Linux with System Dependencies

Build sources from a GitHub checkout with dependencies provided by your Linux distribution.
While this allows more freedom for development, it does not exactly represent what we ship as packages.
See above for how to recreate packages from source.

[NOTE]
====
To get the source dependencies on Debian and Ubuntu, run the following command:

[source,console]
....
sudo apt install qtdeclarative5-dev libinotifytools-dev \
  qt5keychain-dev python-sphinx \
  libsqlite3-dev
....
====

Follow the xref:generic-build-instructions[generic build instructions], starting with step 1.

[[macos]]
== macOS

In addition to needing Xcode (along with the command line tools), developing in the macOS environment requires extra dependencies.
You can install these dependencies through http://www.macports.org[MacPorts] or http://mxcl.github.com/homebrew/[Homebrew].
These dependencies are required only on the build machine, because non-standard libs are deployed in the app bundle.

The tested and preferred way to develop in this environment is through the use of http://mxcl.github.com/homebrew/[HomeBrew].
The ownCloud team has its own repository containing non-standard recipes.
To set up your build environment for development using http://mxcl.github.com/homebrew/[HomeBrew]:

. Install https://developer.apple.com/xcode[Xcode].
. Install Xcode command line tools using `xcode-select –install`.
. Install Homebrew using `/usr/bin/ruby -e $(curl -fsSL https://raw.githubusercontent.com/Homebrew/install/master/install)`.
. Add the ownCloud repository using the command `brew tap owncloud/owncloud`
. Install a Qt5 version, ideally from from 5.10.1, using the command `brew install qt5`.
. Install any missing dependencies, using the command: `brew install $(brew deps owncloud-client)`.
. Install qtkeychain by running `git clone https://github.com/frankosterfeld/qtkeychain.git`. 
Make sure you make the same install prefix as later while building the client 
e.g., `-DCMAKE_INSTALL_PREFIX=/Path/to/client/../install`.
. For compilation of the client, follow the xref:generic-build-instructions[generic build instructions].
. Install the http://s.sudre.free.fr/Software/Packages/about.html[Packages] package creation tool.
. In the build directory, run `admin/osx/create_mac.sh <CMAKE_INSTALL_DIR> <build dir> <installer sign identity>`. If you have a developer signing certificate, you can specify its Common Name as a third parameter (use quotes) to have the package signed automatically.
+
[NOTE]
====
Contrary to earlier versions, version 1.7 and later are packaged as a `pkg` installer.
Do not call `make package` at any time when compiling for OS X, as this will build a disk image, which will not work correctly.
====

== Windows Development Build with KDE Craft

If you want to test some changes, you can build the ownCloud Client natively on Windows using {kde-craft-url}[KDE Craft].
You can also use it to build unsupported and unoptimized installers.

=== Install KDE Craft

To install KDE Craft, {python-2_7-url}[Python 2.7] or {python-3_6-url}[Python 3.6+], and {install-powershell-url}[PowerShell 5.0+] must be installed.
You can find the full installation guide in the {kde-craft-build-from-source-url}[KDE Community Wiki].

TIP: If you want to use Microsoft Visual Studio, naturally, that must be installed as well.

When the dependencies are installed, install KDE Craft using the following lines in PowerShell:

[source,powershell]
....
Set-ExecutionPolicy -Scope CurrentUser RemoteSigned
iex ((new-object net.webclient).DownloadString('https://raw.githubusercontent.com/KDE/craft/master/setup/install_craft.ps1'))
....

The first command allows running scripts from remote sources.
The second command starts installing KDE Craft. 
You are asked where you want to put the main folder, called `CraftRoot`, which will contain all source, build, and install folders.
Please chose a disk with sufficient free space. 

Last but not least, you need to chose the compiler you want to use.
The official builds only supports {ms-visual-studio-2017-url}[Microsoft Visual Studio 2017].
However, if you're feeling adventurous, you can also try to use {mingw-w64-url}[Mingw-w64]. 
In contrast to Visual Studio, which you need to install in advance, KDE Craft can install `Mingw-w64` for you.

TIP: Unless you need 32bit builds, you should stick to the default of x64 builds.

=== Setup KDE Craft

After you install KDE Craft, there are two steps left before the ownCloud Client can be compiled.
These are:

. xref:launch-the-kde-craft-environment[Launch the KDE Craft Environment]
. xref:build-the-client[Build the Client]

==== Launch the KDE Craft Environment

To launch the KDE Craft environment, you need to run the following command in PowerShell.
This provides you with a shell with all the environment variables set that you need to work with KDE Craft.

[source,powershell]
....
C:\CraftRoot\craft\craftenv.ps1
....

TIP: This needs to be done every time you want to work with Craft.

NOTE: We're assuming that you installed KDE Craft in the default path of `C:\CraftRoot`. 
If you have installed it somewhere else, please adjust the path as necessary.

==== Setup the ownCloud repository

The last step before we can begin, is adding the ownCloud repository. 
It provides you with additional dependencies and tools, which are not available from the standard KDE repository.

[source,powershell]
....
craft --add-blueprint-repository https://github.com/owncloud/craft-blueprints-owncloud.git
....

TIP: You only need to do this once.

==== Build The Client

Finally we can build the client with the following command:

[source,powershell]
....
craft owncloud-client
....

This installs all required dependencies and builds the ownCloud Client from the `master` git branch.
If you want to build a different branch, first install all dependencies and then clone the source code from git, like this:

[source,powershell]
....
craft --install-deps owncloud-client
craft --fetch owncloud-client
....

You can find the git checkout in `C:\CraftRoot\downloads\git\owncloud\owncloud-client`.
There you can use the usual git commands to switch branches and remotes, e.g., to build the `2.6` stable branch:

[source,powershell]
....
git checkout 2.6
....

Afterwards you can build the client like this:

[source,powershell]
....
craft --configure --make --install
....

==== Run the Client

Neither `craft owncloud-client` nor `craft --configure --make --install` make the ownCloud Client available in your PATH, they only install to the so-called image directory. 
This is so KDE Craft knows which files belong to which package.
In order to run the client, you first need to merge the image directory to the regular KDE Craft root (`C:\CraftRoot`).
Afterwards, you can run `owncloud.exe` from your shell.

```
craft --qmerge owncloud-client
owncloud.exe
```

==== Package the Client (Unsupported)

Although this is not officially supported, it is, generally, possible to build an installer with:

[source,powershell]
....
craft nsis
craft --package owncloud-client
....

Now you should have a file called: `owncloud-client-master-$\{COMMIT_HASH\}-windows-$\{COMPILER\}.exe` in `C:\CraftRoot\tmp`.

[NOTE]
====
This is not supported, optimised, nor regularly tested!
Fully supported Windows installers are currently only provided by xref:compiling-via-ownbrander[ownBrander].
====

[[windows-development-build-mingw]]
== Windows Development Build MinGW without KDE Craft

If you don't want to use KDE Craft, these are the manual steps you need to follow to compile the ownCloud Client natively on Windows.

. Install the required dependencies

* Make sure that you have {cmake-url}[CMake] and {git-url}[Git].
* Download the {qt-download-url}[Qt] MinGW package. You will use the MinGW version bundled with it.
* Download an {openssl-windows-build-url}[OpenSSL Windows Build] (the non-'Light' version)
. Get the {qtkeychain-url}[QtKeychain] sources as well as the latest versions of the ownCloud client from Git as follows:
+
....
git clone https://github.com/frankosterfeld/qtkeychain.git
git clone git://github.com/owncloud/client.git
....

[start=3]
. Open the Qt MinGW shortcut console from the Start Menu
. Make sure that OpenSSL’s `bin` directory as well as your QtKeychain source directories are in your PATH. 
  This will allow CMake to find the library and headers, as well as allow the ownCloud client to find the DLLs at runtime:
+
[source,console]
....
set PATH=C:\<OpenSSL Install Dir>\bin;%PATH%
set PATH=C:\<qtkeychain Clone Dir>;%PATH%
....

[start=5]
. Build QtKeychain *directly in the source directory* so that the DLL is built in the same directory as the headers to let CMake find them together through PATH:
+
[source,console]
....
cd <qtkeychain Clone Dir>
cmake -G "MinGW Makefiles" .
mingw32-make
cd ..
....

[start=6]
. Create the build directory:
+
[source,console]
....
mkdir client-build
cd client-build
....

[start=7]
. Build the client:
+
[source,console]
....
cmake -G "MinGW Makefiles" ../client
mingw32-make
....
+
You can try using ninja to build in parallel using `cmake -G Ninja ../client` and `ninja` instead.
Refer to the xref:generic-build-instructions[generic build instructions] section for additional options.
The ownCloud binary will appear in the `bin` directory.

[[windows-installer-build-cross-compile]]
== Windows Installer Build (Cross-Compile, deprecated)

You can set up any currently supported version of openSUSE in a virtual machine if you do not have it installed already.
In order to make setup simple, you can use the provided Dockerfile to build your own image.

. Assuming you are in the root of the ownCloud Client’s source tree, you can build an image from this Dockerfile like this:
+
[source,console]
....
cd admin/win/docker
docker build . -t owncloud-client-win32:<version>
....
+
Replace `<version>` by the version of the client you are building, e.g., for the release of the client that this document describes.
If you do not wish to use docker, you can run the commands in `RUN` manually in a shell, e.g., to create your own build environment in a virtual machine.
+
Docker images are specific to releases.
Newer releases may have different dependencies, and thus require a later version of the docker image!
Always pick the docker image fitting your release of ownCloud client!


[start=2]
. From within the source tree Run the docker instance:
+
[source,console]
....
docker run -v "$PWD:/home/user/client" owncloud-client-win32:<version> \
   /home/user/client/admin/win/docker/build.sh client/  $(id -u)
....
+
It will run the build, create an NSIS based installer, as well as run tests.
You will find the resulting binary in an newly created `build-win32` subfolder.
+
If you do not wish to use docker, and ran the `RUN` commands above in a virtual machine, you can run the indented commands in the lower section of `build.sh` manually in your source tree.

[start=3]
. Finally, you should sign the installer to avoid warnings upon installation. This requires a https://msdn.microsoft.com/en-us/library/ie/ms537361%28v=vs.85%29.aspx[Microsoft Authenticode] Certificate `osslsigncode` to sign the installer:
+
[source,console]
....
osslsigncode -pkcs12 $HOME/.codesign/packages.pfx -h sha256 \
    -pass yourpass \
    -n "ACME Client" \
    -i "http://acme.com" \
    -ts "http://timestamp.server/" \
    -in ${unsigned_file} \
    -out ${installer_file}
....
+
For `-in`, use the URL to the time stamping server provided by your CA along with the Authenticode certificate. Alternatively, you may use the official Microsoft `signtool` utility on Microsoft Windows.

TIP: If you’re familiar with Docker, you can use the version of `osslsigncode` that is part of the docker image.

[[generic-build-instructions]]
== Generic Build Instructions

To build the most up-to-date version of the client:

. Clone the latest versions of the client from http://git-scm.com[Git] as follows:
+
[source,console]
....
git clone git://github.com/owncloud/client.git
cd client
# master this default, but you can also check out a tag like v2.5.4
git checkout master
git submodule init
git submodule update
....

[start=2]
. Create the build directory:
+
[source,console]
....
mkdir client-build
cd client-build
....

[start=3]
. Configure the client build:
+
[source,console]
....
cmake -DCMAKE_PREFIX_PATH=/opt/ownCloud/qt-5.12.4 -DCMAKE_INSTALL_PREFIX=/Users/path/to/client/../install/ ..
....
+
For Linux builds (using QT5 libraries via build-dep) a typical setting is `-DCMAKE_PREFIX_PATH=/opt/ownCloud/qt-5.12.4/`. However, the version number may vary. 
For Linux builds using system dependencies `-DCMAKE_PREFIX_PATH` is not needed.
You must use absolute paths for the `include` and `library` directories.
+
On Mac OS X, you need to specify `-DCMAKE_INSTALL_PREFIX=target`, where `target` is a private location, i.e. in parallel to your build dir by specifying `../install`.
+
qtkeychain must be compiled with the same prefix e.g., `-DCMAKE_INSTALL_PREFIX=/Users/path/to/client/../install/`.

[start=4]
. Call `make`. The ownCloud binary will appear in the `bin` directory.

[start=5]
. (Optional) Call `make install` to install the client to the `/usr/local/bin` directory (or as per CMAKE_INSTALL_PREFIX). +
The following are known CMake parameters:

* `QTKEYCHAIN_LIBRARY=/path/to/qtkeychain.dylib -DQTKEYCHAIN_INCLUDE_DIR=/path/to/qtkeychain/`
  Used for stored credentials. When compiling with Qt5, the library is
  called `qt5keychain.dylib.` You need to compile QtKeychain with the
  same Qt version. If you install QtKeychain into the CMAKE_PREFIX_PATH
  then you don’t need to specify the path manually.
* `WITH_DOC=TRUE`: Creates doc and man pages through running `make`; also adds install statements, providing the ability to install using `make install`.
* `CMAKE_PREFIX_PATH=/path/to/Qt5.12.4/5.12.4/yourarch/lib/cmake/`: Builds using that Qt version.
<<<<<<< HEAD
* `CMAKE_INSTALL_PREFIX=path`: Set an install prefix. This is mandatory on Mac OS.
+
. (Optional) Run a client that was installed in a custom CMAKE_INSTALL_PREFIX may not pick up the correct libraries automatically. You can use LD_LIBRARY_PATH to help finding the libraries like this:
+
[source,console]
....
LD_LIBRARY_PATH=/opt/ownCloud/qt-5.12.4/lib/x86_64-linux-gnu/:/Users/path/to/client/../install/lib/x86_64-linux-gnu/ /Users/path/to/client/../install/bin/owncloud
....

[[compiling-via-ownbrander]]
== Compiling via ownBrander

If you don’t want to go through the trouble of doing all the compile work manually, you can use
https://doc.owncloud.org/branded_clients/[ownBrander] to create installer images for all platforms.
=======
* `CMAKE_INSTALL_PREFIX=path`: Set an install prefix. This is mandatory on Mac OS.
>>>>>>> 2a434236
<|MERGE_RESOLUTION|>--- conflicted
+++ resolved
@@ -417,7 +417,6 @@
   then you don’t need to specify the path manually.
 * `WITH_DOC=TRUE`: Creates doc and man pages through running `make`; also adds install statements, providing the ability to install using `make install`.
 * `CMAKE_PREFIX_PATH=/path/to/Qt5.12.4/5.12.4/yourarch/lib/cmake/`: Builds using that Qt version.
-<<<<<<< HEAD
 * `CMAKE_INSTALL_PREFIX=path`: Set an install prefix. This is mandatory on Mac OS.
 +
 . (Optional) Run a client that was installed in a custom CMAKE_INSTALL_PREFIX may not pick up the correct libraries automatically. You can use LD_LIBRARY_PATH to help finding the libraries like this:
@@ -431,7 +430,4 @@
 == Compiling via ownBrander
 
 If you don’t want to go through the trouble of doing all the compile work manually, you can use
-https://doc.owncloud.org/branded_clients/[ownBrander] to create installer images for all platforms.
-=======
-* `CMAKE_INSTALL_PREFIX=path`: Set an install prefix. This is mandatory on Mac OS.
->>>>>>> 2a434236
+https://doc.owncloud.org/branded_clients/[ownBrander] to create installer images for all platforms.