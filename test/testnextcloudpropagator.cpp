/*
   This software is in the public domain, furnished "as is", without technical
   support, and with no warranty, express or implied, as to its usefulness for
   any purpose.
*/

#include <QtTest>
#include <QDebug>

#include "account.h"
#include "propagatedownload.h"
#include "owncloudpropagator_p.h"
<<<<<<< HEAD
#include "syncoptions.h"
=======
#include "syncenginetestutils.h"
>>>>>>> a5171977

using namespace OCC;
namespace OCC {
QString OWNCLOUDSYNC_EXPORT createDownloadTmpFileName(const QString &previous);
}

class TestNextcloudPropagator : public QObject
{
    Q_OBJECT

private slots:
    void testUpdateErrorFromSession()
    {
        //OwncloudPropagator propagator(nullptr, QLatin1String("test1"), QLatin1String("test2"), new ProgressDatabase);
        QVERIFY( true );
    }

    void testTmpDownloadFileNameGeneration()
    {
        QString fn;
        // without dir
        for (int i = 1; i <= 1000; i++) {
            fn+="F";
            QString tmpFileName = createDownloadTmpFileName(fn);
            if (tmpFileName.contains('/')) {
                tmpFileName = tmpFileName.mid(tmpFileName.lastIndexOf('/')+1);
            }
            QVERIFY( tmpFileName.length() > 0);
            QVERIFY( tmpFileName.length() <= 254);
        }
        // with absolute dir
        fn = "/Users/guruz/ownCloud/rocks/GPL";
        for (int i = 1; i < 1000; i++) {
            fn+="F";
            QString tmpFileName = createDownloadTmpFileName(fn);
            if (tmpFileName.contains('/')) {
                tmpFileName = tmpFileName.mid(tmpFileName.lastIndexOf('/')+1);
            }
            QVERIFY( tmpFileName.length() > 0);
            QVERIFY( tmpFileName.length() <= 254);
        }
        // with relative dir
        fn = "rocks/GPL";
        for (int i = 1; i < 1000; i++) {
            fn+="F";
            QString tmpFileName = createDownloadTmpFileName(fn);
            if (tmpFileName.contains('/')) {
                tmpFileName = tmpFileName.mid(tmpFileName.lastIndexOf('/')+1);
            }
            QVERIFY( tmpFileName.length() > 0);
            QVERIFY( tmpFileName.length() <= 254);
        }
    }

    void testParseEtag()
    {
        using Test = QPair<const char*, const char*>;
        QList<Test> tests;
        tests.append(Test("\"abcd\"", "abcd"));
        tests.append(Test("\"\"", ""));
        tests.append(Test("\"fii\"-gzip", "fii"));
        tests.append(Test("W/\"foo\"", "foo"));

        foreach (const auto& test, tests) {
            QCOMPARE(parseEtag(test.first), QByteArray(test.second));
        }
    }

<<<<<<< HEAD
    void testRespectsLowestPossibleChunkSize()
    {
        QSet<QString> __blacklist;
        OwncloudPropagator propagator(Account::create(), "", "", nullptr, __blacklist);
        auto opts = propagator.syncOptions();

        opts.setMinChunkSize(0);
        opts.setMaxChunkSize(0);
        opts.setInitialChunkSize(0);

        propagator.setSyncOptions(opts);

        opts = propagator.syncOptions();
        QCOMPARE( opts.minChunkSize(), SyncOptions::chunkV2MinChunkSize );
        QCOMPARE( opts.initialChunkSize(), SyncOptions::chunkV2MinChunkSize );
        QCOMPARE( opts.maxChunkSize(), SyncOptions::chunkV2MinChunkSize );
    }

    void testLimitsMaxChunkSizeByAccount()
    {
        QSet<QString> __blacklist;
        OwncloudPropagator propagator(Account::create(), "", "", nullptr, __blacklist);
        auto opts = propagator.syncOptions();
        
        SyncOptions defaultOpts;
        QCOMPARE( opts.minChunkSize(), defaultOpts.minChunkSize() );
        QVERIFY( opts.minChunkSize() < defaultOpts.maxChunkSize() );
        QVERIFY( opts.minChunkSize() < defaultOpts.initialChunkSize() );
        QCOMPARE( opts.initialChunkSize(), defaultOpts.initialChunkSize() );
        QCOMPARE( opts.maxChunkSize(), defaultOpts.maxChunkSize() );

        propagator.account()->setMaxRequestSizeIfLower(defaultOpts.minChunkSize());
        propagator.setSyncOptions(opts);
        
        opts = propagator.syncOptions();
        QCOMPARE( opts.minChunkSize(), defaultOpts.minChunkSize() );
        QCOMPARE( opts.initialChunkSize(), defaultOpts.minChunkSize() );
        QCOMPARE( opts.maxChunkSize(), defaultOpts.minChunkSize() );
=======
    void testParseException()
    {
        QNetworkRequest request;
        request.setUrl(QStringLiteral("http://cloud.example.de/"));
        const auto body = QByteArrayLiteral(
            "<?xml version=\"1.0\" encoding=\"utf-8\"?>\n"
            "<d:error xmlns:d=\"DAV:\" xmlns:s=\"http://sabredav.org/ns\">\n"
            "<s:exception>Sabre\\Exception\\UnsupportedMediaType</s:exception>\n"
            "<s:message>Virus detected!</s:message>\n"
            "</d:error>");
        const auto reply = new FakeErrorReply(QNetworkAccessManager::PutOperation,
                                              request,
                                              this,
                                              415, body);
        const auto exceptionParsed = OCC::getExceptionFromReply(reply);
        // verify parsing succeeded
        QVERIFY(!exceptionParsed.first.isEmpty());
        QVERIFY(!exceptionParsed.second.isEmpty());
        // verify buffer is not changed
        QCOMPARE(reply->readAll().size(), body.size());
>>>>>>> a5171977
    }
};

QTEST_APPLESS_MAIN(TestNextcloudPropagator)
#include "testnextcloudpropagator.moc"<|MERGE_RESOLUTION|>--- conflicted
+++ resolved
@@ -10,11 +10,8 @@
 #include "account.h"
 #include "propagatedownload.h"
 #include "owncloudpropagator_p.h"
-<<<<<<< HEAD
 #include "syncoptions.h"
-=======
 #include "syncenginetestutils.h"
->>>>>>> a5171977
 
 using namespace OCC;
 namespace OCC {
@@ -83,7 +80,6 @@
         }
     }
 
-<<<<<<< HEAD
     void testRespectsLowestPossibleChunkSize()
     {
         QSet<QString> __blacklist;
@@ -122,7 +118,8 @@
         QCOMPARE( opts.minChunkSize(), defaultOpts.minChunkSize() );
         QCOMPARE( opts.initialChunkSize(), defaultOpts.minChunkSize() );
         QCOMPARE( opts.maxChunkSize(), defaultOpts.minChunkSize() );
-=======
+    }
+
     void testParseException()
     {
         QNetworkRequest request;
@@ -143,7 +140,6 @@
         QVERIFY(!exceptionParsed.second.isEmpty());
         // verify buffer is not changed
         QCOMPARE(reply->readAll().size(), body.size());
->>>>>>> a5171977
     }
 };
 
