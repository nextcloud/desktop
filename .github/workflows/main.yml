name: ownCloud CI

on:
  push:
    branches:
      - master
      - '[0-9]+'
  pull_request:
  workflow_dispatch:

concurrency: 
  group: ${{ github.head_ref || github.run_id }}
  cancel-in-progress: true

permissions: {}

defaults:
  run:
    shell: pwsh

jobs:
# ------------------------------------------------------------------------------------------------------------------------------------------
  build:
    permissions:
      # actions/upload-artifact doesn't need contents: write
      contents: read
    strategy:
        fail-fast: false
        matrix:
            include:
            - name: windows-cl-x86_64
              target: windows-cl-msvc2022-x86_64
              os: windows-latest
              fetch-depth: 0
              container:
              useSonarCloud: ${{ github.event_name != 'pull_request' }}
            # TODO: align the target with the name
            - name: macos-clang-arm64
              target: macos-clang-arm64
              os: macos-latest
              fetch-depth: 1
              container:
<<<<<<< HEAD
              useSonarCloud:
            - name: macos-clang-x86_64-debug
              target: macos-64-clang-debug
=======
            - name: macos-clang-arm64-debug
              target: macos-clang-arm64-debug
>>>>>>> 40b29d23
              os: macos-latest
              fetch-depth: 1
              container:
              useSonarCloud:
            - name: linux-gcc-x86_64
              target: linux-64-gcc
              os: ubuntu-latest
              container: owncloudci/appimage-build:sles15-amd64
              fetch-depth: 1
              useSonarCloud:

    name: ${{ matrix.name }}

    runs-on: ${{ matrix.os }}

    env:
      CRAFT_TARGET: ${{ matrix.target }}
      GITHUB_TOKEN: ${{ secrets.GITHUB_TOKEN }}
      SONAR_TOKEN: ${{ secrets.SONAR_TOKEN }}

    container: ${{ matrix.container }}

    steps:
    - name: Check out source code
      uses: actions/checkout@v2
      with:
        fetch-depth: ${{ matrix.fetch-depth }}
        submodules: true

    - name: Restore cache
      uses: actions/cache@v2
      with:
        path: ~/cache
        key: ${{ runner.os }}-${{ matrix.target }}

    - name: Clone CraftMaster
      run: git clone --depth=1 https://invent.kde.org/kde/craftmaster.git "$env:HOME/craft/CraftMaster/CraftMaster"

    - name: Craft setup
      run: |
        New-Item -Path ~/cache -ItemType Directory -ErrorAction SilentlyContinue
        & "${env:GITHUB_WORKSPACE}/.github/workflows/.craft.ps1" --setup

    - name: Craft unshelve
      run: |
        & "${env:GITHUB_WORKSPACE}/.github/workflows/.craft.ps1" -c --unshelve "${env:GITHUB_WORKSPACE}/.craft.shelf"

    - name: Prepare
      run: |
        New-Item -ItemType Directory "${env:GITHUB_WORKSPACE}/binaries/"
        & "${env:GITHUB_WORKSPACE}/.github/workflows/.craft.ps1" -c --set forceAsserts=true owncloud/owncloud-client
        & "${env:GITHUB_WORKSPACE}/.github/workflows/.craft.ps1" -c --set srcDir="${env:GITHUB_WORKSPACE}" owncloud/owncloud-client
        if ($IsWindows) {
            & "${env:GITHUB_WORKSPACE}/.github/workflows/.craft.ps1" -c dev-utils/nsis
        } elseif($IsLinux) {
            & "${env:GITHUB_WORKSPACE}/.github/workflows/.craft.ps1" -c dev-utils/linuxdeploy
        }

    - name: Install dependencies
      run: |
        & "${env:GITHUB_WORKSPACE}/.github/workflows/.craft.ps1" -c --install-deps owncloud/owncloud-client

    - name: Build
      if: ${{ !matrix.useSonarCloud }}
      run: |
        if ("${{ matrix.target }}" -eq "macos-64-clang-debug" ) {
            # https://api.kde.org/ecm/module/ECMEnableSanitizers.html
            # address;leak;undefined
            # clang: error: unsupported option '-fsanitize=leak' for target 'x86_64-apple-darwin21.6.0'
            & "${env:GITHUB_WORKSPACE}/.github/workflows/.craft.ps1" -c --set args="-DECM_ENABLE_SANITIZERS='address;undefined'" owncloud/owncloud-client
        }
        & "${env:GITHUB_WORKSPACE}/.github/workflows/.craft.ps1" -c --no-cache owncloud/owncloud-client

    - name: Build for SonarCloud
      if: ${{ matrix.useSonarCloud }}
      run: |
        & "${env:GITHUB_WORKSPACE}/.github/workflows/.craft.ps1" -c --no-cache --configure owncloud/owncloud-client
        $env:BUILD_DIR = $(& "${env:GITHUB_WORKSPACE}/.github/workflows/.craft.ps1" -c --get buildDir -q owncloud-client)
        & "${env:GITHUB_WORKSPACE}/.github/workflows/.craft.ps1" -c --run pwsh "${env:GITHUB_WORKSPACE}/.github/workflows/.sonar.ps1" --build
        & "${env:GITHUB_WORKSPACE}/.github/workflows/.craft.ps1" -c --no-cache --install --qmerge owncloud/owncloud-client
        & "${env:GITHUB_WORKSPACE}/.github/workflows/.craft.ps1" -c --run pwsh "${env:GITHUB_WORKSPACE}/.github/workflows/.sonar.ps1" --analyze

    - name: Run tests
      run: |
        & "${env:GITHUB_WORKSPACE}/.github/workflows/.craft.ps1" -c --no-cache --test owncloud/owncloud-client

    - name: Clang tidy
      if: github.event_name != 'pull_request'
      run: |
        & "${env:GITHUB_WORKSPACE}/.github/workflows/.craft.ps1" -c --run python3 -m pip install clang-html
        & "${env:GITHUB_WORKSPACE}/.github/workflows/.craft.ps1" -c libs/llvm
        $env:BUILD_DIR = $(& "${env:GITHUB_WORKSPACE}/.github/workflows/.craft.ps1" -c --get buildDir -q owncloud-client)
        & "${env:GITHUB_WORKSPACE}/.github/workflows/.craft.ps1" -c --run pwsh "${env:GITHUB_WORKSPACE}/.github/workflows/.run-clang-tidy.ps1"
        & "${env:GITHUB_WORKSPACE}/.github/workflows/.craft.ps1" -c --run python3 -m clang_html "${env:TMPDIR}/clang-tidy.log" -o "${env:GITHUB_WORKSPACE}/binaries/clang-tidy.html"

    - name: Package
      run: |
        & "${env:GITHUB_WORKSPACE}/.github/workflows/.craft.ps1" -c --no-cache --package owncloud/owncloud-client

    - name: Prepare artifacts
      run: |
        Copy-Item "$env:HOME/craft/binaries/*" "${env:GITHUB_WORKSPACE}/binaries/" -ErrorAction SilentlyContinue
        & "${env:GITHUB_WORKSPACE}/.github/workflows/.craft.ps1" -c --shelve "${env:GITHUB_WORKSPACE}/.craft.shelf"
        Copy-Item "${env:GITHUB_WORKSPACE}/.craft.shelf" "${env:GITHUB_WORKSPACE}/binaries/"

    - name: Upload artifacts
      uses: actions/upload-artifact@v2
      with:
        name: ${{ matrix.name }}
        path: ${{ github.workspace }}/binaries/*<|MERGE_RESOLUTION|>--- conflicted
+++ resolved
@@ -40,14 +40,9 @@
               os: macos-latest
               fetch-depth: 1
               container:
-<<<<<<< HEAD
               useSonarCloud:
-            - name: macos-clang-x86_64-debug
-              target: macos-64-clang-debug
-=======
             - name: macos-clang-arm64-debug
               target: macos-clang-arm64-debug
->>>>>>> 40b29d23
               os: macos-latest
               fetch-depth: 1
               container:
