--- conflicted
+++ resolved
@@ -1,9 +1,3 @@
-<<<<<<< HEAD
-[submodule "doc/ocdoc"]
-	path = doc/ocdoc
-    url = https://github.com/nextcloud/documentation
-=======
->>>>>>> 5bf48bc6
 [submodule "src/3rdparty/qtmacgoodies"]
 	path = src/3rdparty/qtmacgoodies
 	url = https://github.com/guruz/qtmacgoodies.git
