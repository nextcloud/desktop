--- conflicted
+++ resolved
@@ -52,9 +52,6 @@
             ],
         ),
     ]
-<<<<<<< HEAD
-    return pipelines
-=======
     cron_pipelines = [
         # Build client
         build_and_test_client(
@@ -88,7 +85,6 @@
         return cron_pipelines
     else:
         return pipelines
->>>>>>> 1f8324b4
 
 def whenOnline(dict):
     if not "when" in dict:
