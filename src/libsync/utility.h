--- conflicted
+++ resolved
@@ -72,8 +72,6 @@
     OWNCLOUDSYNC_EXPORT QString timeToDescriptiveString(QList<QPair<QString,quint32> > &timeMapping, quint64 msecs, quint8 precision, QString separator, bool specific);
     OWNCLOUDSYNC_EXPORT QString timeToDescriptiveString(quint64 msecs, quint8 precision, QString separator, bool specific);
 
-<<<<<<< HEAD
-=======
     /**
      * @brief hasDarkSystray - determines whether the systray is dark or light.
      *
@@ -86,7 +84,6 @@
      */
     OWNCLOUDSYNC_EXPORT bool hasDarkSystray();
 
->>>>>>> 7b4be209
     // convinience OS detection methods
     OWNCLOUDSYNC_EXPORT bool isWindows();
     OWNCLOUDSYNC_EXPORT bool isMac();
