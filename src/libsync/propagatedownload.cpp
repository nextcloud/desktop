--- conflicted
+++ resolved
@@ -579,7 +579,10 @@
     GETJob *job = _job;
     ASSERT(job);
 
-<<<<<<< HEAD
+    _item->_httpErrorCode = job->reply()->attribute(QNetworkRequest::HttpStatusCodeAttribute).toInt();
+    _item->_responseTimeStamp = job->responseTimestamp();
+    _item->_requestId = job->requestId();
+
     SyncFileItem::Status status = job->errorStatus();
 
     // Needed because GETFileZsyncJob may emit finishedSignal without any further network activity
@@ -601,11 +604,6 @@
         done(SyncFileItem::FatalError, tr("Download slot finished, but there was no reply!"));
         return;
     }
-=======
-    _item->_httpErrorCode = job->reply()->attribute(QNetworkRequest::HttpStatusCodeAttribute).toInt();
-    _item->_responseTimeStamp = job->responseTimestamp();
-    _item->_requestId = job->requestId();
->>>>>>> 3a335879
 
     QNetworkReply::NetworkError err = job->reply()->error();
     if (err != QNetworkReply::NoError) {
