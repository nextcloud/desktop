--- conflicted
+++ resolved
@@ -131,13 +131,9 @@
   encryptedFile.initializationVector = EncryptionHelper::generateRandom(16);
 
   // New encrypted file so set it all up!
-<<<<<<< HEAD
-  if (_item->_encryptedFileName.isEmpty()) {
-      encryptedFile.encryptedFilename = EncryptionHelper::generateRandomString(20);
-=======
+
   if (encryptedFile.encryptedFilename.isEmpty()) {
       encryptedFile.encryptedFilename = EncryptionHelper::generateRandomFilename();
->>>>>>> 1eb7ba72
       encryptedFile.fileVersion = 1;
       encryptedFile.metadataKey = 1;
       encryptedFile.originalFilename = info.fileName();
