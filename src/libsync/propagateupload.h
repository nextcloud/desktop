--- conflicted
+++ resolved
@@ -242,14 +242,12 @@
     /** Bases headers that need to be sent on the PUT, or in the MOVE for chunking-ng */
     QMap<QByteArray, QByteArray> headers();
 
-<<<<<<< HEAD
-private:
-    bool _quotaUpdated = false;
-=======
 #ifdef Q_OS_WIN
     Utility::Handle m_fileLock;
 #endif
->>>>>>> b35eec30
+
+private:
+    bool _quotaUpdated = false;
 };
 
 /**
