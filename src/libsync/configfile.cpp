/*
 * SPDX-FileCopyrightText: 2018 Nextcloud GmbH and Nextcloud contributors
 * SPDX-FileCopyrightText: 2014 ownCloud GmbH
 * SPDX-License-Identifier: GPL-2.0-or-later
 */

#include "config.h"

#include "configfile.h"
#include "theme.h"
#include "version.h"
#include "common/utility.h"
#include "common/asserts.h"
#include "version.h"

#include "creds/abstractcredentials.h"
#include "creds/keychainchunk.h"

#include "csync_exclude.h"

#ifndef TOKEN_AUTH_ONLY
#include <QWidget>
#include <QHeaderView>
#endif

#include <QCoreApplication>
#include <QDir>
#include <QFile>
#include <QFileInfo>
#include <QLoggingCategory>
#include <QSettings>
#include <QNetworkProxy>
#include <QStandardPaths>
#include <QOperatingSystemVersion>

#define DEFAULT_REMOTE_POLL_INTERVAL 30000
#define DEFAULT_MAX_LOG_LINES 20000

namespace {
static constexpr char showMainDialogAsNormalWindowC[] = "showMainDialogAsNormalWindow";
static constexpr char showConfigBackupWarningC[] = "showConfigBackupWarning";
static constexpr char remotePollIntervalC[] = "remotePollInterval";
static constexpr char forceSyncIntervalC[] = "forceSyncInterval";
static constexpr char fullLocalDiscoveryIntervalC[] = "fullLocalDiscoveryInterval";
static constexpr char notificationRefreshIntervalC[] = "notificationRefreshInterval";
static constexpr char deleteFilesThresholdC[] = "deleteFilesThreshold";
static constexpr char skipUpdateCheckC[] = "skipUpdateCheck";
static constexpr char updateCheckIntervalC[] = "updateCheckInterval";
static constexpr char updateSegmentC[] = "updateSegment";
static constexpr char overrideServerUrlC[] = "overrideServerUrl";
static constexpr char overrideLocalDirC[] = "overrideLocalDir";
static constexpr char geometryC[] = "geometry";
static constexpr char timeoutC[] = "timeout";
static constexpr char chunkSizeC[] = "chunkSize";
static constexpr char minChunkSizeC[] = "minChunkSize";
static constexpr char maxChunkSizeC[] = "maxChunkSize";
static constexpr char targetChunkUploadDurationC[] = "targetChunkUploadDuration";
static constexpr char automaticLogDirC[] = "logToTemporaryLogDir";
static constexpr char logDirC[] = "logDir";
static constexpr char logDebugC[] = "logDebug";
static constexpr char logExpireC[] = "logExpire";
static constexpr char logFlushC[] = "logFlush";
static constexpr char showExperimentalOptionsC[] = "showExperimentalOptions";
static constexpr char clientPreviousVersionC[] = "clientPreviousVersion";

static constexpr char proxyHostC[] = "Proxy/host";
static constexpr char proxyTypeC[] = "Proxy/type";
static constexpr char proxyPortC[] = "Proxy/port";
static constexpr char proxyUserC[] = "Proxy/user";
static constexpr char proxyPassC[] = "Proxy/pass";
static constexpr char proxyNeedsAuthC[] = "Proxy/needsAuth";
static constexpr char forceLoginV2C[] = "forceLoginV2";

static constexpr char certPath[] = "http_certificatePath";
static constexpr char certPasswd[] = "http_certificatePasswd";

static constexpr char serverHasValidSubscriptionC[] = "serverHasValidSubscription";
static constexpr char desktopEnterpriseChannelName[] = "desktopEnterpriseChannel";

static const QStringList defaultUpdateChannelsList { QStringLiteral("stable"), QStringLiteral("beta"), QStringLiteral("daily") };
static const QString defaultUpdateChannelName = "stable";
static const QStringList enterpriseUpdateChannelsList { QStringLiteral("stable"), QStringLiteral("enterprise") };
static const QString defaultEnterpriseChannel = "enterprise";

static constexpr char languageC[] = "language";
<<<<<<< HEAD

static constexpr char lastSelectedAccountC[] = "lastSelectedAccount";

=======
>>>>>>> 14befedf
static constexpr int deleteFilesThresholdDefaultValue = 100;
}

namespace OCC {

namespace chrono = std::chrono;

Q_LOGGING_CATEGORY(lcConfigFile, "nextcloud.sync.configfile", QtInfoMsg)

QString ConfigFile::_confDir = {};
QString ConfigFile::_discoveredLegacyConfigPath = {};
ConfigFile::MigrationPhase ConfigFile::_migrationPhase = ConfigFile::MigrationPhase::NotStarted;

static chrono::milliseconds millisecondsValue(const QSettings &setting, const char *key,
    chrono::milliseconds defaultValue)
{
    return chrono::milliseconds(setting.value(QLatin1String(key), qlonglong(defaultValue.count())).toLongLong());
}

bool copy_dir_recursive(QString from_dir, QString to_dir)
{
    QDir dir;
    dir.setPath(from_dir);

    from_dir += QDir::separator();
    to_dir += QDir::separator();

    const auto fileEntries = dir.entryList(QDir::Files);
    const auto dirEntries = dir.entryList(QDir::Dirs | QDir::NoDotAndDotDot);

    for (const auto &copy_file : fileEntries) {
        QString from = from_dir + copy_file;
        QString to = to_dir + copy_file;

        if (QFile::copy(from, to) == false) {
            return false;
        }
    }

    for (const auto &copy_dir : dirEntries) {
        QString from = from_dir + copy_dir;
        QString to = to_dir + copy_dir;

        if (dir.mkpath(to) == false) {
            return false;
        }

        if (copy_dir_recursive(from, to) == false) {
            return false;
        }
    }

    return true;
}

ConfigFile::ConfigFile()
{
    // QDesktopServices uses the application name to create a config path
    qApp->setApplicationName(Theme::instance()->appNameGUI());

    QSettings::setDefaultFormat(QSettings::IniFormat);

    const QString config = configFile();

    QSettings settings(config, QSettings::IniFormat);
    settings.beginGroup(defaultConnectionGroupName());
}

bool ConfigFile::setConfDir(const QString &value)
{
    QString dirPath = value;
    if (dirPath.isEmpty())
        return false;

    QFileInfo fi(dirPath);
    if (!fi.exists()) {
        QDir().mkpath(dirPath);
        fi.setFile(dirPath);
    }
    if (fi.exists() && fi.isDir()) {
        dirPath = fi.absoluteFilePath();
        qCInfo(lcConfigFile) << "Using custom config dir " << dirPath;
        _confDir = dirPath;
        return true;
    }
    return false;
}

bool ConfigFile::optionalServerNotifications() const
{
    QSettings settings(configFile(), QSettings::IniFormat);
    return settings.value(optionalServerNotificationsC, true).toBool();
}

bool ConfigFile::showChatNotifications() const
{
    const QSettings settings(configFile(), QSettings::IniFormat);
    return settings.value(showChatNotificationsC, true).toBool();
}

void ConfigFile::setShowChatNotifications(const bool show)
{
    QSettings settings(configFile(), QSettings::IniFormat);
    settings.setValue(showChatNotificationsC, show);
    settings.sync();
}

bool ConfigFile::showCallNotifications() const
{
    const QSettings settings(configFile(), QSettings::IniFormat);
    return settings.value(showCallNotificationsC, true).toBool();
}

void ConfigFile::setShowCallNotifications(bool show)
{
    QSettings settings(configFile(), QSettings::IniFormat);
    settings.setValue(showCallNotificationsC, show);
    settings.sync();
}

bool ConfigFile::showQuotaWarningNotifications() const
{
    const QSettings settings(configFile(), QSettings::IniFormat);
    return settings.value(showQuotaWarningNotificationsC, true).toBool();
}

void ConfigFile::setShowQuotaWarningNotifications(bool show)
{
    QSettings settings(configFile(), QSettings::IniFormat);
    settings.setValue(showQuotaWarningNotificationsC, show);
    settings.sync();
}

bool ConfigFile::showInExplorerNavigationPane() const
{
    const bool defaultValue =
#ifdef Q_OS_WIN
        QOperatingSystemVersion::current() >= QOperatingSystemVersion::Windows10;
#else
        false
#endif
        ;
    QSettings settings(configFile(), QSettings::IniFormat);
    return settings.value(showInExplorerNavigationPaneC, defaultValue).toBool();
}

void ConfigFile::setShowInExplorerNavigationPane(bool show)
{
    QSettings settings(configFile(), QSettings::IniFormat);
    settings.setValue(showInExplorerNavigationPaneC, show);
    settings.sync();
}

int ConfigFile::timeout() const
{
    QSettings settings(configFile(), QSettings::IniFormat);
    return settings.value(QLatin1String(timeoutC), 300).toInt(); // default to 5 min
}

qint64 ConfigFile::chunkSize() const
{
    QSettings settings(configFile(), QSettings::IniFormat);
    return settings.value(QLatin1String(chunkSizeC), 100LL * 1024LL * 1024LL).toLongLong(); // 100MiB
}

qint64 ConfigFile::maxChunkSize() const
{
    QSettings settings(configFile(), QSettings::IniFormat);
    return settings.value(QLatin1String(maxChunkSizeC), 100LL * 1024LL * 1024LL).toLongLong(); // default to 100 MiB
}

qint64 ConfigFile::minChunkSize() const
{
    QSettings settings(configFile(), QSettings::IniFormat);
    return settings.value(QLatin1String(minChunkSizeC), 5LL * 1024LL * 1024LL).toLongLong(); // default to 5 MiB
}

chrono::milliseconds ConfigFile::targetChunkUploadDuration() const
{
    QSettings settings(configFile(), QSettings::IniFormat);
    return millisecondsValue(settings, targetChunkUploadDurationC, chrono::minutes(1));
}

void ConfigFile::setOptionalServerNotifications(bool show)
{
    QSettings settings(configFile(), QSettings::IniFormat);
    settings.setValue(optionalServerNotificationsC, show);
    settings.sync();
}

void ConfigFile::saveGeometry(QWidget *w)
{
#ifndef TOKEN_AUTH_ONLY
    ASSERT(!w->objectName().isNull());
    QSettings settings(configFile(), QSettings::IniFormat);
    settings.beginGroup(w->objectName());
    settings.setValue(QLatin1String(geometryC), w->saveGeometry());
    settings.sync();
#else
    Q_UNUSED(w)
#endif
}

void ConfigFile::restoreGeometry(QWidget *w)
{
#ifndef TOKEN_AUTH_ONLY
    w->restoreGeometry(getValue(geometryC, w->objectName()).toByteArray());
#else
    Q_UNUSED(w)
#endif
}

void ConfigFile::saveGeometryHeader(QHeaderView *header)
{
#ifndef TOKEN_AUTH_ONLY
    if (!header)
        return;
    ASSERT(!header->objectName().isEmpty());

    QSettings settings(configFile(), QSettings::IniFormat);
    settings.beginGroup(header->objectName());
    settings.setValue(QLatin1String(geometryC), header->saveState());
    settings.sync();
#else
    Q_UNUSED(header)
#endif
}

void ConfigFile::restoreGeometryHeader(QHeaderView *header)
{
#ifndef TOKEN_AUTH_ONLY
    if (!header)
        return;
    ASSERT(!header->objectName().isNull());

    QSettings settings(configFile(), QSettings::IniFormat);
    settings.beginGroup(header->objectName());
    header->restoreState(settings.value(geometryC).toByteArray());
#else
    Q_UNUSED(header)
#endif
}

QVariant ConfigFile::getPolicySetting(const QString &setting, const QVariant &defaultValue) const
{
    if (Utility::isWindows()) {
        const auto appName = isUnbrandedToBrandedMigrationInProgress() ? unbrandedAppName : Theme::instance()->appNameGUI();
        // check for policies first and return immediately if a value is found.
        QSettings userPolicy(QString::fromLatin1(R"(HKEY_CURRENT_USER\Software\Policies\%1\%2)").arg(APPLICATION_VENDOR, appName),
            QSettings::NativeFormat);
        if (userPolicy.contains(setting)) {
            return userPolicy.value(setting);
        }

        QSettings machinePolicy(QString::fromLatin1(R"(HKEY_LOCAL_MACHINE\Software\Policies\%1\%2)").arg(APPLICATION_VENDOR, appName),
            QSettings::NativeFormat);
        if (machinePolicy.contains(setting)) {
            return machinePolicy.value(setting);
        }
    }
    return defaultValue;
}

QString ConfigFile::configPath() const
{
    if (_confDir.isEmpty()) {
        if (!Utility::isWindows()) {
            // On Unix, use the AppConfigLocation for the settings, that's configurable with the XDG_CONFIG_HOME env variable.
            _confDir = QStandardPaths::writableLocation(QStandardPaths::AppConfigLocation);
        } else {
            // On Windows, use AppDataLocation, that's where the roaming data is and where we should store the config file
             auto newLocation = QStandardPaths::writableLocation(QStandardPaths::AppDataLocation);

             // Check if this is the first time loading the new location
             if (!QFileInfo(newLocation).isDir()) {
                 // Migrate data to the new locations
                 auto oldLocation = QStandardPaths::writableLocation(QStandardPaths::AppConfigLocation);

                 // Only migrate if the old location exists.
                 if (QFileInfo(oldLocation).isDir()) {
                     QDir().mkpath(newLocation);
                     copy_dir_recursive(oldLocation, newLocation);
                 }
             }
            _confDir = newLocation;
        }
    }

    return Utility::trailingSlashPath(_confDir);
}

static const QLatin1String syncExclFile("sync-exclude.lst");
static const QLatin1String exclFile("exclude.lst");

QString ConfigFile::excludeFile(Scope scope) const
{
    if (scope == SystemScope) {
        return ConfigFile::excludeFileFromSystem();
    }

    const auto excludeFilePath = scope == LegacyScope ? discoveredLegacyConfigPath() : configPath();

    // prefer sync-exclude.lst, but if it does not exist, check for exclude.lst
    QFileInfo exclFileInfo(excludeFilePath, syncExclFile);
    if (!exclFileInfo.isReadable()) {
        exclFileInfo.setFile(excludeFilePath, exclFile);
    }
    if (!exclFileInfo.isReadable()) {
        exclFileInfo.setFile(excludeFilePath, syncExclFile);
    }

    return exclFileInfo.absoluteFilePath();
}

QString ConfigFile::excludeFileFromSystem()
{
    QFileInfo fi;
#ifdef Q_OS_WIN
    fi.setFile(QCoreApplication::applicationDirPath(), syncExclFile);
#endif
#ifdef Q_OS_UNIX
    fi.setFile(QString(SYSCONFDIR "/" + Theme::instance()->appName()), syncExclFile);
    if (!fi.exists()) {
        // Prefer to return the preferred path! Only use the fallback location
        // if the other path does not exist and the fallback is valid.
        QFileInfo nextToBinary(QCoreApplication::applicationDirPath(), syncExclFile);
        if (nextToBinary.exists()) {
            fi = nextToBinary;
        } else {
            // For AppImage, the file might reside under a temporary mount path
            QDir d(QCoreApplication::applicationDirPath()); // supposed to be /tmp/mount.xyz/usr/bin
            d.cdUp(); // go out of bin
            d.cdUp(); // go out of usr
            if (!d.isRoot()) { // it is really a mountpoint
                if (d.cd("etc") && d.cd(Theme::instance()->appName())) {
                    QFileInfo inMountDir(d, syncExclFile);
                    if (inMountDir.exists()) {
                        fi = inMountDir;
                    }
                };
            }
        }
    }
#endif
#ifdef Q_OS_MACOS
    // exec path is inside the bundle
    fi.setFile(QCoreApplication::applicationDirPath(),
        QLatin1String("../Resources/") + syncExclFile);
#endif

    return fi.absoluteFilePath();
}

void OCC::ConfigFile::cleanUpdaterConfiguration()
{
    QSettings settings(configFile(), QSettings::IniFormat);
    settings.beginGroup("Updater");
    settings.remove("autoUpdateAttempted");
    settings.remove("updateTargetVersion");
    settings.remove("updateTargetVersionString");
    settings.remove("updateAvailable");
    settings.sync();
}

void OCC::ConfigFile::cleanupGlobalNetworkConfiguration()
{
    QSettings settings(configFile(), QSettings::IniFormat);
    settings.remove(useUploadLimitC);
    settings.remove(useDownloadLimitC);
    settings.remove(uploadLimitC);
    settings.remove(downloadLimitC);
    settings.sync();
}

QString ConfigFile::backup(const QString &fileName) const
{
    const QString baseFilePath = configPath() + fileName;
    auto versionString = clientVersionString();

    if (!versionString.isEmpty()) {
        versionString.prepend('_');
    }

    QString backupFile =
        QStringLiteral("%1.backup_%2%3")
            .arg(baseFilePath)
            .arg(QDateTime::currentDateTime().toString("yyyyMMdd_HHmmss"))
            .arg(versionString);

    // If this exact file already exists it's most likely that a backup was
    // already done. (two backup calls directly after each other, potentially
    // even with source alterations in between!)
    // QFile does not overwrite backupFile
    if(!QFile::copy(baseFilePath, backupFile)) {
        qCWarning(lcConfigFile) << "Failed to create a backup of the config file" << baseFilePath;
    }

    return backupFile;
}

bool ConfigFile::showConfigBackupWarning() const
{
    return getValue(showConfigBackupWarningC, QString(), false).toBool();
}

QString ConfigFile::configFile() const
{
    return configPath() + Theme::instance()->configFileName();
}

bool ConfigFile::exists()
{
    QFile file(configFile());
    return file.exists();
}

QString ConfigFile::defaultConnectionGroupName() const
{
    return Theme::instance()->appName();
}

void ConfigFile::storeData(const QString &group, const QString &key, const QVariant &value)
{
    const QString groupName(group.isEmpty() ? defaultConnectionGroupName() : group);
    QSettings settings(configFile(), QSettings::IniFormat);

    settings.beginGroup(groupName);
    settings.setValue(key, value);
    settings.sync();
}

QVariant ConfigFile::retrieveData(const QString &group, const QString &key) const
{
    const QString groupName(group.isEmpty() ? defaultConnectionGroupName() : group);
    QSettings settings(configFile(), QSettings::IniFormat);

    settings.beginGroup(groupName);
    return settings.value(key);
}

void ConfigFile::removeData(const QString &group, const QString &key)
{
    const QString groupName(group.isEmpty() ? defaultConnectionGroupName() : group);
    QSettings settings(configFile(), QSettings::IniFormat);

    settings.beginGroup(groupName);
    settings.remove(key);
}

bool ConfigFile::dataExists(const QString &group, const QString &key) const
{
    const QString groupName(group.isEmpty() ? defaultConnectionGroupName() : group);
    QSettings settings(configFile(), QSettings::IniFormat);

    settings.beginGroup(groupName);
    return settings.contains(key);
}

chrono::milliseconds ConfigFile::remotePollInterval(const QString &connectionGroupName) const
{
    const auto groupName = connectionGroupName.isEmpty() ? defaultConnectionGroupName() : connectionGroupName;
    QSettings settings(configFile(), QSettings::IniFormat);
    settings.beginGroup(groupName);

    auto defaultPollInterval = chrono::milliseconds(DEFAULT_REMOTE_POLL_INTERVAL);
    auto remoteInterval = millisecondsValue(settings, remotePollIntervalC, defaultPollInterval);
    if (remoteInterval < chrono::seconds(5)) {
        qCWarning(lcConfigFile) << "Remote Interval is less than 5 seconds, reverting to" << DEFAULT_REMOTE_POLL_INTERVAL;
        remoteInterval = defaultPollInterval;
    }
    return remoteInterval;
}

void ConfigFile::setRemotePollInterval(chrono::milliseconds interval, const QString &connectionGroupName)
{
    const auto groupName = connectionGroupName.isEmpty() ? defaultConnectionGroupName() : connectionGroupName;
    if (interval < chrono::seconds(5)) {
        qCWarning(lcConfigFile) << "Remote Poll interval of " << interval.count() << " is below five seconds.";
        return;
    }
    QSettings settings(configFile(), QSettings::IniFormat);
    settings.beginGroup(groupName);
    settings.setValue(QLatin1String(remotePollIntervalC), qlonglong(interval.count()));
    settings.sync();
}

chrono::milliseconds ConfigFile::forceSyncInterval(const QString &connectionGroupName) const
{
    const auto groupName = connectionGroupName.isEmpty() ? defaultConnectionGroupName() : connectionGroupName;
    auto pollInterval = remotePollInterval(groupName);
    QSettings settings(configFile(), QSettings::IniFormat);
    settings.beginGroup(groupName);
    auto defaultInterval = chrono::hours(2);
    auto interval = millisecondsValue(settings, forceSyncIntervalC, defaultInterval);
    if (interval < pollInterval) {
        qCWarning(lcConfigFile) << "Force sync interval is less than the remote poll interval, reverting to" << pollInterval.count();
        interval = pollInterval;
    }
    return interval;
}

chrono::milliseconds OCC::ConfigFile::fullLocalDiscoveryInterval() const
{
    QSettings settings(configFile(), QSettings::IniFormat);
    settings.beginGroup(defaultConnectionGroupName());
    return millisecondsValue(settings, fullLocalDiscoveryIntervalC, chrono::hours(1));
}

chrono::milliseconds ConfigFile::notificationRefreshInterval(const QString &connectionGroupName) const
{
    const auto groupName = connectionGroupName.isEmpty() ? defaultConnectionGroupName() : connectionGroupName;
    QSettings settings(configFile(), QSettings::IniFormat);
    settings.beginGroup(groupName);

    const auto defaultInterval = chrono::minutes(1);
    auto interval = millisecondsValue(settings, notificationRefreshIntervalC, defaultInterval);
    if (interval < chrono::minutes(1)) {
        qCWarning(lcConfigFile) << "Notification refresh interval smaller than one minute, setting to one minute";
        interval = chrono::minutes(1);
    }
    return interval;
}

chrono::milliseconds ConfigFile::updateCheckInterval(const QString &connectionGroupName) const
{
    const auto groupName = connectionGroupName.isEmpty() ? defaultConnectionGroupName() : connectionGroupName;
    QSettings settings(configFile(), QSettings::IniFormat);
    settings.beginGroup(groupName);

    auto defaultInterval = chrono::hours(10);
    auto interval = millisecondsValue(settings, updateCheckIntervalC, defaultInterval);

    auto minInterval = chrono::minutes(5);
    if (interval < minInterval) {
        qCWarning(lcConfigFile) << "Update check interval less than five minutes, resetting to 5 minutes";
        interval = minInterval;
    }
    return interval;
}

bool ConfigFile::skipUpdateCheck(const QString &connectionGroupName) const
{
    const auto groupName = connectionGroupName.isEmpty() ? defaultConnectionGroupName() : connectionGroupName;
    QVariant fallback = getValue(QLatin1String(skipUpdateCheckC), groupName, false);
    fallback = getValue(QLatin1String(skipUpdateCheckC), QString(), fallback);

    QVariant value = getPolicySetting(QLatin1String(skipUpdateCheckC), fallback);
    return value.toBool();
}

void ConfigFile::setSkipUpdateCheck(bool skip, const QString &connectionGroupName)
{
    const auto groupName = connectionGroupName.isEmpty() ? defaultConnectionGroupName() : connectionGroupName;
    QSettings settings(configFile(), QSettings::IniFormat);
    settings.beginGroup(groupName);

    settings.setValue(QLatin1String(skipUpdateCheckC), QVariant(skip));
    settings.sync();
}

bool ConfigFile::autoUpdateCheck(const QString &connectionGroupName) const
{
    const auto groupName = connectionGroupName.isEmpty() ? defaultConnectionGroupName() : connectionGroupName;
    QVariant fallback = getValue(QLatin1String(autoUpdateCheckC), groupName, true);
    fallback = getValue(QLatin1String(autoUpdateCheckC), QString(), fallback);

    QVariant value = getPolicySetting(QLatin1String(autoUpdateCheckC), fallback);
    return value.toBool();
}

void ConfigFile::setAutoUpdateCheck(bool autoCheck, const QString &connectionGroupName)
{
    const auto groupName = connectionGroupName.isEmpty() ? defaultConnectionGroupName() : connectionGroupName;
    QSettings settings(configFile(), QSettings::IniFormat);
    settings.beginGroup(groupName);

    settings.setValue(QLatin1String(autoUpdateCheckC), QVariant(autoCheck));
    settings.sync();
}

int ConfigFile::updateSegment() const
{
    QSettings settings(configFile(), QSettings::IniFormat);
    int segment = settings.value(QLatin1String(updateSegmentC), -1).toInt();

    // Invalid? (Unset at the very first launch)
    if(segment < 0 || segment > 99) {
        // Save valid segment value, normally has to be done only once.
        segment = Utility::rand() % 99;
        settings.setValue(QLatin1String(updateSegmentC), segment);
    }

    return segment;
}

QStringList ConfigFile::validUpdateChannels() const
{
    const auto isBranded = Theme::instance()->isBranded();

    if (isBranded) {
        return { defaultUpdateChannelName };
    }

    if (serverHasValidSubscription()) {
        return enterpriseUpdateChannelsList;
    }

    return defaultUpdateChannelsList;
}

QString ConfigFile::defaultUpdateChannel() const
{
    const auto isBranded = Theme::instance()->isBranded();
    if (serverHasValidSubscription() && !isBranded) {
        if (const auto serverChannel = desktopEnterpriseChannel();
            validUpdateChannels().contains(serverChannel)) {
            qCWarning(lcConfigFile()) << "Default update channel is" << serverChannel << "because that is the desktop enterprise channel returned by the server.";
            return serverChannel;
        }
    }

    if (const auto currentVersionSuffix = Theme::instance()->versionSuffix();
        validUpdateChannels().contains(currentVersionSuffix) && !isBranded) {
        qCWarning(lcConfigFile()) << "Default update channel is" << currentVersionSuffix << "because of the version suffix of the current client.";
        return currentVersionSuffix;
    }

    qCWarning(lcConfigFile()) << "Default update channel is" << defaultUpdateChannelName;
    return defaultUpdateChannelName;
}

QString ConfigFile::currentUpdateChannel() const
{
    QSettings settings(configFile(), QSettings::IniFormat);
    return settings.value(QLatin1String(updateChannelC), defaultUpdateChannel()).toString();
}

void ConfigFile::setUpdateChannel(const QString &channel)
{
    if (!validUpdateChannels().contains(channel)) {
        qCWarning(lcConfigFile()) << "Received invalid update channel:"
                                  << channel
                                  << "can only accept" << validUpdateChannels() << ". Ignoring.";
        return;
    }

    QSettings settings(configFile(), QSettings::IniFormat);
    settings.setValue(QLatin1String(updateChannelC), channel);
}

[[nodiscard]] QString ConfigFile::overrideServerUrl() const
{
    QSettings settings(configFile(), QSettings::IniFormat);
    return settings.value(QLatin1String(overrideServerUrlC), {}).toString();
}

void ConfigFile::setOverrideServerUrl(const QString &url)
{
    QSettings settings(configFile(), QSettings::IniFormat);
    settings.setValue(QLatin1String(overrideServerUrlC), url);
}

[[nodiscard]] QString ConfigFile::overrideLocalDir() const
{
    QSettings settings(configFile(), QSettings::IniFormat);
    return settings.value(QLatin1String(overrideLocalDirC), {}).toString();
}

void ConfigFile::setOverrideLocalDir(const QString &localDir)
{
    QSettings settings(configFile(), QSettings::IniFormat);
    settings.setValue(QLatin1String(overrideLocalDirC), localDir);
}

bool ConfigFile::isVfsEnabled() const
{
    QSettings settings(configFile(), QSettings::IniFormat);
    return settings.value({isVfsEnabledC}, {}).toBool();
}

void ConfigFile::setVfsEnabled(bool enabled)
{
    QSettings settings(configFile(), QSettings::IniFormat);
    settings.setValue({isVfsEnabledC}, enabled);
}

void ConfigFile::setProxyType(int proxyType,
    const QString &host,
    int port, bool needsAuth,
    const QString &user,
    const QString &pass)
{
    QSettings settings(configFile(), QSettings::IniFormat);

    settings.setValue(QLatin1String(proxyTypeC), proxyType);

    if (proxyType == QNetworkProxy::HttpProxy || proxyType == QNetworkProxy::Socks5Proxy) {
        settings.setValue(QLatin1String(proxyHostC), host);
        settings.setValue(QLatin1String(proxyPortC), port);
        settings.setValue(QLatin1String(proxyNeedsAuthC), needsAuth);
        settings.setValue(QLatin1String(proxyUserC), user);

        if (pass.isEmpty()) {
            // Security: Don't keep password in config file
            settings.remove(QLatin1String(proxyPassC));

            // Delete password from keychain
            auto job = new KeychainChunk::DeleteJob(keychainProxyPasswordKey());
            job->exec();
        } else {
            // Write password to keychain
            auto job = new KeychainChunk::WriteJob(keychainProxyPasswordKey(), pass.toUtf8());
            if (job->exec()) {
                // Security: Don't keep password in config file
                settings.remove(QLatin1String(proxyPassC));
            }
        }
    }
    settings.sync();
}

QVariant ConfigFile::getValue(const QString &param, const QString &group,
    const QVariant &defaultValue) const
{
    QVariant systemSetting;
    const auto appName = isUnbrandedToBrandedMigrationInProgress() ? unbrandedAppName : Theme::instance()->appNameGUI();
    if (Utility::isMac()) {
        QSettings systemSettings(QLatin1String("/Library/Preferences/" APPLICATION_REV_DOMAIN ".plist"), QSettings::NativeFormat);
        if (!group.isEmpty()) {
            systemSettings.beginGroup(group);
        }
        systemSetting = systemSettings.value(param, defaultValue);
    } else if (Utility::isUnix()) {
        QSettings systemSettings(QString(SYSCONFDIR "/%1/%1.conf").arg(appName), QSettings::NativeFormat);
        if (!group.isEmpty()) {
            systemSettings.beginGroup(group);
        }
        systemSetting = systemSettings.value(param, defaultValue);
    } else { // Windows
        QSettings systemSettings(QString::fromLatin1(R"(HKEY_LOCAL_MACHINE\Software\%1\%2)").arg(APPLICATION_VENDOR, appName),
            QSettings::NativeFormat);
        if (!group.isEmpty()) {
            systemSettings.beginGroup(group);
        }
        systemSetting = systemSettings.value(param, defaultValue);
    }

    QSettings settings(configFile(), QSettings::IniFormat);
    if (!group.isEmpty())
        settings.beginGroup(group);

    return settings.value(param, systemSetting);
}

void ConfigFile::setValue(const QString &key, const QVariant &value)
{
    QSettings settings(configFile(), QSettings::IniFormat);

    settings.setValue(key, value);
}

int ConfigFile::proxyType() const
{
    if (Theme::instance()->forceSystemNetworkProxy()) {
        return QNetworkProxy::DefaultProxy;
    }
    return getValue(QLatin1String(proxyTypeC)).toInt();
}

QString ConfigFile::proxyHostName() const
{
    return getValue(QLatin1String(proxyHostC)).toString();
}

int ConfigFile::proxyPort() const
{
    return getValue(QLatin1String(proxyPortC)).toInt();
}

bool ConfigFile::proxyNeedsAuth() const
{
    return getValue(QLatin1String(proxyNeedsAuthC)).toBool();
}

QString ConfigFile::proxyUser() const
{
    return getValue(QLatin1String(proxyUserC)).toString();
}

QString ConfigFile::proxyPassword() const
{
    QByteArray passEncoded = getValue(proxyPassC).toByteArray();
    auto pass = QString::fromUtf8(QByteArray::fromBase64(passEncoded));
    passEncoded.clear();

    const auto key = keychainProxyPasswordKey();

    if (!pass.isEmpty()) {
        // Security: Migrate password from config file to keychain
        auto job = new KeychainChunk::WriteJob(key, pass.toUtf8());
        if (job->exec()) {
            QSettings settings(configFile(), QSettings::IniFormat);
            settings.remove(QLatin1String(proxyPassC));
            qCInfo(lcConfigFile()) << "Migrated proxy password to keychain";
        }
    } else {
        // Read password from keychain
        auto job = new KeychainChunk::ReadJob(key);
        if (job->exec()) {
            pass = job->textData();
        }
    }

    return pass;
}

QString ConfigFile::keychainProxyPasswordKey() const
{
    return QString::fromLatin1("proxy-password");
}

int ConfigFile::useUploadLimit() const
{
    return getValue(useUploadLimitC, QString(), 0).toInt();
}

int ConfigFile::useDownloadLimit() const
{
    return getValue(useDownloadLimitC, QString(), 0).toInt();
}

void ConfigFile::setUseUploadLimit(int val)
{
    setValue(useUploadLimitC, val);
}

void ConfigFile::setUseDownloadLimit(int val)
{
    setValue(useDownloadLimitC, val);
}

int ConfigFile::uploadLimit() const
{
    return getValue(uploadLimitC, QString(), 10).toInt();
}

int ConfigFile::downloadLimit() const
{
    return getValue(downloadLimitC, QString(), 80).toInt();
}

void ConfigFile::setUploadLimit(int kbytes)
{
    setValue(uploadLimitC, kbytes);
}

void ConfigFile::setDownloadLimit(int kbytes)
{
    setValue(downloadLimitC, kbytes);
}

QPair<bool, qint64> ConfigFile::newBigFolderSizeLimit() const
{
    auto defaultValue = Theme::instance()->newBigFolderSizeLimit();
    const auto fallback = getValue(newBigFolderSizeLimitC, QString(), defaultValue).toLongLong();
    const auto value = getPolicySetting(QLatin1String(newBigFolderSizeLimitC), fallback).toLongLong();
    const bool use = value >= 0 && useNewBigFolderSizeLimit();
    return qMakePair(use, qMax<qint64>(0, value));
}

void ConfigFile::setNewBigFolderSizeLimit(bool isChecked, qint64 mbytes)
{
    setValue(newBigFolderSizeLimitC, mbytes);
    setValue(useNewBigFolderSizeLimitC, isChecked);
}

bool ConfigFile::confirmExternalStorage() const
{
    const auto fallback = getValue(confirmExternalStorageC, QString(), true);
    return getPolicySetting(QLatin1String(confirmExternalStorageC), fallback).toBool();
}

bool ConfigFile::useNewBigFolderSizeLimit() const
{
    const auto fallback = getValue(useNewBigFolderSizeLimitC, QString(), true);
    return getPolicySetting(QLatin1String(useNewBigFolderSizeLimitC), fallback).toBool();
}

bool ConfigFile::notifyExistingFoldersOverLimit() const
{
    const auto fallback = getValue(notifyExistingFoldersOverLimitC, {}, false);
    return getPolicySetting(QString(notifyExistingFoldersOverLimitC), fallback).toBool();
}

void ConfigFile::setNotifyExistingFoldersOverLimit(const bool notify)
{
    setValue(notifyExistingFoldersOverLimitC, notify);
}

bool ConfigFile::stopSyncingExistingFoldersOverLimit() const
{
    const auto notifyExistingBigEnabled = notifyExistingFoldersOverLimit();
    const auto fallback = getValue(stopSyncingExistingFoldersOverLimitC, {}, notifyExistingBigEnabled);
    return getPolicySetting(QString(stopSyncingExistingFoldersOverLimitC), fallback).toBool();
}

void ConfigFile::setStopSyncingExistingFoldersOverLimit(const bool stopSyncing)
{
    setValue(stopSyncingExistingFoldersOverLimitC, stopSyncing);
}

void ConfigFile::setConfirmExternalStorage(bool isChecked)
{
    setValue(confirmExternalStorageC, isChecked);
}

bool ConfigFile::moveToTrash() const
{
    return getValue(moveToTrashC, QString(), false).toBool();
}

void ConfigFile::setMoveToTrash(bool isChecked)
{
    setValue(moveToTrashC, isChecked);
}

bool ConfigFile::forceLoginV2() const
{
    return getValue(forceLoginV2C, QString(), false).toBool();
}

void ConfigFile::setForceLoginV2(bool isChecked)
{
    setValue(forceLoginV2C, isChecked);
}

bool ConfigFile::showMainDialogAsNormalWindow() const {
    return getValue(showMainDialogAsNormalWindowC, {}, false).toBool();
}

bool ConfigFile::promptDeleteFiles() const
{
    QSettings settings(configFile(), QSettings::IniFormat);
    return settings.value(promptDeleteC, false).toBool();
}

void ConfigFile::setPromptDeleteFiles(bool promptDeleteFiles)
{
    QSettings settings(configFile(), QSettings::IniFormat);
    settings.setValue(promptDeleteC, promptDeleteFiles);
}

int ConfigFile::deleteFilesThreshold() const
{
    QSettings settings(configFile(), QSettings::IniFormat);
    return settings.value(QLatin1String(deleteFilesThresholdC), deleteFilesThresholdDefaultValue).toInt();
}

void ConfigFile::setDeleteFilesThreshold(int thresholdValue)
{
    QSettings settings(configFile(), QSettings::IniFormat);
    settings.setValue(QLatin1String(deleteFilesThresholdC), thresholdValue);
}

bool ConfigFile::monoIcons() const
{
    QSettings settings(configFile(), QSettings::IniFormat);
    bool monoDefault = false; // On Mac we want bw by default
#ifdef Q_OS_MACOS
    // OEM themes are not obliged to ship mono icons
    monoDefault = QByteArrayLiteral("Nextcloud") == QByteArrayLiteral(APPLICATION_NAME);
#endif
    return settings.value(QLatin1String(monoIconsC), monoDefault).toBool();
}

void ConfigFile::setMonoIcons(bool useMonoIcons)
{
    QSettings settings(configFile(), QSettings::IniFormat);
    settings.setValue(QLatin1String(monoIconsC), useMonoIcons);
}

bool ConfigFile::automaticLogDir() const
{
    QSettings settings(configFile(), QSettings::IniFormat);
    return settings.value(QLatin1String(automaticLogDirC), false).toBool();
}

void ConfigFile::setAutomaticLogDir(bool enabled)
{
    QSettings settings(configFile(), QSettings::IniFormat);
    settings.setValue(QLatin1String(automaticLogDirC), enabled);
}

QString ConfigFile::logDir() const
{
    const auto defaultLogDir = QString(configPath() + QStringLiteral("/logs"));
    QSettings settings(configFile(), QSettings::IniFormat);
    return settings.value(QLatin1String(logDirC), defaultLogDir).toString();
}

void ConfigFile::setLogDir(const QString &dir)
{
    QSettings settings(configFile(), QSettings::IniFormat);
    settings.setValue(QLatin1String(logDirC), dir);
}

bool ConfigFile::logDebug() const
{
    QSettings settings(configFile(), QSettings::IniFormat);
    return settings.value(QLatin1String(logDebugC), false).toBool();
}

void ConfigFile::setLogDebug(bool enabled)
{
    QSettings settings(configFile(), QSettings::IniFormat);
    settings.setValue(QLatin1String(logDebugC), enabled);
}

int ConfigFile::logExpire() const
{
    QSettings settings(configFile(), QSettings::IniFormat);
    return settings.value(QLatin1String(logExpireC), 24).toInt();
}

void ConfigFile::setLogExpire(int hours)
{
    QSettings settings(configFile(), QSettings::IniFormat);
    settings.setValue(QLatin1String(logExpireC), hours);
}

bool ConfigFile::logFlush() const
{
    QSettings settings(configFile(), QSettings::IniFormat);
    return settings.value(QLatin1String(logFlushC), false).toBool();
}

void ConfigFile::setLogFlush(bool enabled)
{
    QSettings settings(configFile(), QSettings::IniFormat);
    settings.setValue(QLatin1String(logFlushC), enabled);
}

bool ConfigFile::showExperimentalOptions() const
{
    QSettings settings(configFile(), QSettings::IniFormat);
    return settings.value(QLatin1String(showExperimentalOptionsC), false).toBool();
}

QString ConfigFile::certificatePath() const
{
    return retrieveData(QString(), QLatin1String(certPath)).toString();
}

void ConfigFile::setCertificatePath(const QString &cPath)
{
    QSettings settings(configFile(), QSettings::IniFormat);
    settings.setValue(QLatin1String(certPath), cPath);
    settings.sync();
}

QString ConfigFile::certificatePasswd() const
{
    return retrieveData(QString(), QLatin1String(certPasswd)).toString();
}

void ConfigFile::setCertificatePasswd(const QString &cPasswd)
{
    QSettings settings(configFile(), QSettings::IniFormat);
    settings.setValue(QLatin1String(certPasswd), cPasswd);
    settings.sync();
}

QString ConfigFile::clientVersionString() const
{
    QSettings settings(configFile(), QSettings::IniFormat);
    return settings.value(QLatin1String(clientVersionC), QString()).toString();
}

void ConfigFile::setClientVersionString(const QString &version)
{
    QSettings settings(configFile(), QSettings::IniFormat);
    settings.setValue(QLatin1String(clientVersionC), version);
}

QString ConfigFile::clientPreviousVersionString() const
{
    QSettings settings(configFile(), QSettings::IniFormat);
    return settings.value(QLatin1String(clientPreviousVersionC), QString()).toString();
}

void ConfigFile::setClientPreviousVersionString(const QString &version)
{
    QSettings settings(configFile(), QSettings::IniFormat);
    settings.setValue(QLatin1String(clientPreviousVersionC), version);
}

bool ConfigFile::launchOnSystemStartup() const
{
    QSettings settings(configFile(), QSettings::IniFormat);
    return settings.value(launchOnSystemStartupC, true).toBool();
}

void ConfigFile::setLaunchOnSystemStartup(const bool autostart)
{
    QSettings settings(configFile(), QSettings::IniFormat);
    settings.setValue(launchOnSystemStartupC, autostart);
}

bool ConfigFile::serverHasValidSubscription() const
{
    QSettings settings(configFile(), QSettings::IniFormat);
    return settings.value(QLatin1String(serverHasValidSubscriptionC), false).toBool();
}

void ConfigFile::setServerHasValidSubscription(const bool valid)
{
    QSettings settings(configFile(), QSettings::IniFormat);
    settings.setValue(QLatin1String(serverHasValidSubscriptionC), valid);
}

QString ConfigFile::desktopEnterpriseChannel() const
{
    QSettings settings(configFile(), QSettings::IniFormat);
    return settings.value(QLatin1String(desktopEnterpriseChannelName), defaultUpdateChannelName).toString();
}

void ConfigFile::setDesktopEnterpriseChannel(const QString &channel)
{
    QSettings settings(configFile(), QSettings::IniFormat);
    settings.setValue(QLatin1String(desktopEnterpriseChannelName), channel);
}

QString ConfigFile::language() const
{
    QSettings settings(configFile(), QSettings::IniFormat);
    return settings.value(QLatin1String(languageC), QLatin1String("")).toString();
}

void ConfigFile::setLanguage(const QString& language)
{
    QSettings settings(configFile(), QSettings::IniFormat);
    settings.setValue(QLatin1String(languageC), language);
}

uint ConfigFile::lastSelectedAccount() const
{
    QSettings settings(configFile(), QSettings::IniFormat);
    return settings.value(QLatin1String(lastSelectedAccountC), QLatin1String("")).toUInt();
}

void ConfigFile::setLastSelectedAccount(const uint accountId)
{
    QSettings settings(configFile(), QSettings::IniFormat);
    settings.setValue(QLatin1String(lastSelectedAccountC), accountId);
}

Q_GLOBAL_STATIC(QString, g_configFileName)

std::unique_ptr<QSettings> ConfigFile::settingsWithGroup(const QString &group, QObject *parent)
{
    if (g_configFileName()->isEmpty()) {
        // cache file name
        ConfigFile cfg;
        *g_configFileName() = cfg.configFile();
    }
    std::unique_ptr<QSettings> settings(new QSettings(*g_configFileName(), QSettings::IniFormat, parent));
    settings->beginGroup(group);
    return settings;
}

void ConfigFile::setupDefaultExcludeFilePaths(ExcludedFiles &excludedFiles)
{
    ConfigFile cfg;
    const auto systemList = cfg.excludeFile(ConfigFile::SystemScope);
    const auto userList = cfg.excludeFile(ConfigFile::UserScope);
    const auto legacyList = cfg.excludeFile(ConfigFile::LegacyScope);

    if (Theme::instance()->isBranded() && QFile::exists(systemList) && QFile::copy(systemList, userList)) {
        qCInfo(lcConfigFile) << "Overwriting user list" << userList << "with system list" << systemList;
        excludedFiles.addExcludeFilePath(systemList);
        return;
    }

    if (!QFile::exists(userList)) {
        qCInfo(lcConfigFile) << "User defined ignore list does not exist:" << userList;

        if (QFile::exists(legacyList) && QFile::copy(legacyList, userList)) {
            qCInfo(lcConfigFile) << "Migrating legacy list" << legacyList << "to user list" << userList;

        } else if (QFile::copy(systemList, userList)) {
            qCInfo(lcConfigFile) << "Migrating system list" << legacyList << "to user list" << userList;
        }
    }

    if (!QFile::exists(userList)) {
        qCInfo(lcConfigFile) << "Adding system ignore list to csync:" << systemList;
        excludedFiles.addExcludeFilePath(systemList);
        return;
    }

    qCInfo(lcConfigFile) << "Adding user defined ignore list to csync:" << userList;
    excludedFiles.addExcludeFilePath(userList);
}

QString ConfigFile::discoveredLegacyConfigPath()
{
    return _discoveredLegacyConfigPath;
}

void ConfigFile::setDiscoveredLegacyConfigPath(const QString &discoveredLegacyConfigPath)
{
    if (_discoveredLegacyConfigPath == discoveredLegacyConfigPath) {
        return;
    }

    _discoveredLegacyConfigPath = discoveredLegacyConfigPath;
}

QString ConfigFile::fileProviderDomainUuidFromAccountId(const QString &accountId) const
{
    if (accountId.isEmpty()) {
        return {};
    }
    return retrieveData(QStringLiteral("FileProviderDomainUuids"), accountId).toString();
}

void ConfigFile::setFileProviderDomainUuidForAccountId(const QString &accountId, const QString &domainUuid)
{
    if (accountId.isEmpty() || domainUuid.isEmpty()) {
        return;
    }

    storeData(QStringLiteral("FileProviderDomainUuids"), accountId, domainUuid);
    storeData(QStringLiteral("FileProviderAccountIds"), domainUuid, accountId);
}

QString ConfigFile::accountIdFromFileProviderDomainUuid(const QString &domainUuid) const
{
    if (domainUuid.isEmpty()) {
        return {};
    }

    return retrieveData(QStringLiteral("FileProviderAccountIds"), domainUuid).toString();
}

void ConfigFile::removeFileProviderDomainUuidMapping(const QString &accountId)
{
    if (accountId.isEmpty()) {
        return;
    }

    const QString domainUuid = fileProviderDomainUuidFromAccountId(accountId);

    if (!domainUuid.isEmpty()) {
        removeData(QStringLiteral("FileProviderAccountIds"), domainUuid);
    }

    removeData(QStringLiteral("FileProviderDomainUuids"), accountId);
}

void ConfigFile::removeFileProviderDomainMappingByDomainIdentifier(const QString domainIdentifier)
{
    if (domainIdentifier.isEmpty()) {
        return;
    }

    removeData(QStringLiteral("FileProviderAccountIds"), domainIdentifier);

    const QString accountIdentifier = accountIdFromFileProviderDomainUuid(domainIdentifier);

    if (!accountIdentifier.isEmpty()) {
        removeData(QStringLiteral("FileProviderDomainUuids"), accountIdentifier);
    }
}

bool ConfigFile::isUpgrade() const
{
    const auto currentVersion = QVersionNumber::fromString(MIRALL_VERSION_STRING);
    const auto previousVersion = QVersionNumber::fromString(clientPreviousVersionString());
    return currentVersion > previousVersion;
}

bool ConfigFile::isDowngrade() const
{
    const auto currentVersion = QVersionNumber::fromString(MIRALL_VERSION_STRING);
    const auto previousVersion = QVersionNumber::fromString(clientPreviousVersionString());
    return previousVersion > currentVersion;
}

bool ConfigFile::shouldTryUnbrandedToBrandedMigration() const
{
    return migrationPhase() == ConfigFile::MigrationPhase::SetupFolders
        && Theme::instance()->appName() != unbrandedAppName;
}

bool ConfigFile::isUnbrandedToBrandedMigrationInProgress() const
{
    return isMigrationInProgress() && Theme::instance()->appName() != unbrandedAppName;
}

bool ConfigFile::shouldTryToMigrate() const
{
    return !isClientVersionSet() && (isUpgrade() || isDowngrade());
}

bool ConfigFile::isClientVersionSet() const
{
    const auto currentVersion = QVersionNumber::fromString(MIRALL_VERSION_STRING);
    const auto clientConfigVersion = QVersionNumber::fromString(clientVersionString());
    const auto isVersionSet = !clientConfigVersion.isNull() && !clientPreviousVersionString().isEmpty();
    return isVersionSet && clientConfigVersion == currentVersion;
}

bool ConfigFile::isMigrationInProgress() const
{
    return _migrationPhase != MigrationPhase::NotStarted && _migrationPhase != MigrationPhase::Done;
}

void ConfigFile::setMigrationPhase(const MigrationPhase phase)
{
    // do not rollback
    if (phase > _migrationPhase) {
        _migrationPhase = phase;
    }
}

ConfigFile::MigrationPhase ConfigFile::migrationPhase() const
{
    return _migrationPhase;
}

}<|MERGE_RESOLUTION|>--- conflicted
+++ resolved
@@ -83,12 +83,9 @@
 static const QString defaultEnterpriseChannel = "enterprise";
 
 static constexpr char languageC[] = "language";
-<<<<<<< HEAD
 
 static constexpr char lastSelectedAccountC[] = "lastSelectedAccount";
 
-=======
->>>>>>> 14befedf
 static constexpr int deleteFilesThresholdDefaultValue = 100;
 }
 
