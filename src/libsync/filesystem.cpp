/*
 * Copyright (C) by Daniel Molkentin <danimo@owncloud.com>
 *
 * This program is free software; you can redistribute it and/or modify
 * it under the terms of the GNU General Public License as published by
 * the Free Software Foundation; either version 2 of the License, or
 * (at your option) any later version.
 *
 * This program is distributed in the hope that it will be useful, but
 * WITHOUT ANY WARRANTY; without even the implied warranty of MERCHANTABILITY
 * or FITNESS FOR A PARTICULAR PURPOSE. See the GNU General Public License
 * for more details.
 */

#include "filesystem.h"

#include "common/utility.h"
#include <QFile>
#include <QFileInfo>
#include <QDir>
#include <QDirIterator>
#include <QCoreApplication>

// We use some internals of csync:
extern "C" int c_utimes(const char *, const struct timeval *);

#include "csync.h"
#include "vio/csync_vio_local.h"
#include "std/c_string.h"
#include "std/c_utf8.h"

namespace OCC {

bool FileSystem::fileEquals(const QString &fn1, const QString &fn2)
{
    // compare two files with given filename and return true if they have the same content
    QFile f1(fn1);
    QFile f2(fn2);
    if (!f1.open(QIODevice::ReadOnly) || !f2.open(QIODevice::ReadOnly)) {
        qCWarning(lcFileSystem) << "fileEquals: Failed to open " << fn1 << "or" << fn2;
        return false;
    }

    if (getSize(fn1) != getSize(fn2)) {
        return false;
    }

    const int BufferSize = 16 * 1024;
    char buffer1[BufferSize];
    char buffer2[BufferSize];
    do {
        int r = f1.read(buffer1, BufferSize);
        if (f2.read(buffer2, BufferSize) != r) {
            // this should normally not happen: the files are supposed to have the same size.
            return false;
        }
        if (r <= 0) {
            return true;
        }
        if (memcmp(buffer1, buffer2, r) != 0) {
            return false;
        }
    } while (true);
    return false;
}

time_t FileSystem::getModTime(const QString &filename)
{
    csync_file_stat_t stat;
    qint64 result = -1;
    if (csync_vio_local_stat(filename.toUtf8().data(), &stat) != -1
        && (stat.modtime != 0)) {
        result = stat.modtime;
    } else {
        qCWarning(lcFileSystem) << "Could not get modification time for" << filename
                                << "with csync, using QFileInfo";
        result = Utility::qDateTimeToTime_t(QFileInfo(filename).lastModified());
    }
    return result;
}

bool FileSystem::setModTime(const QString &filename, time_t modTime)
{
    struct timeval times[2];
    times[0].tv_sec = times[1].tv_sec = modTime;
    times[0].tv_usec = times[1].tv_usec = 0;
    int rc = c_utimes(filename.toUtf8().data(), times);
    if (rc != 0) {
        qCWarning(lcFileSystem) << "Error setting mtime for" << filename
                                << "failed: rc" << rc << ", errno:" << errno;
        return false;
    }
    return true;
}

bool FileSystem::fileChanged(const QString &fileName,
    qint64 previousSize,
    time_t previousMtime)
{
    return getSize(fileName) != previousSize
        || getModTime(fileName) != previousMtime;
}

bool FileSystem::verifyFileUnchanged(const QString &fileName,
    qint64 previousSize,
    time_t previousMtime)
{
    const qint64 actualSize = getSize(fileName);
    const time_t actualMtime = getModTime(fileName);
    if (actualSize != previousSize || actualMtime != previousMtime) {
        qCInfo(lcFileSystem) << "File" << fileName << "has changed:"
                             << "size: " << previousSize << "<->" << actualSize
                             << ", mtime: " << previousMtime << "<->" << actualMtime;
        return false;
    }
    return true;
}

#ifdef Q_OS_WIN
static qint64 getSizeWithCsync(const QString &filename)
{
    qint64 result = 0;
    csync_file_stat_t stat;
    if (csync_vio_local_stat(filename.toUtf8().data(), &stat) != -1) {
        result = stat.size;
    } else {
        qCWarning(lcFileSystem) << "Could not get size for" << filename << "with csync";
    }
    return result;
}
#endif

qint64 FileSystem::getSize(const QString &filename)
{
#ifdef Q_OS_WIN
    if (isLnkFile(filename)) {
        // Use csync to get the file size. Qt seems unable to get at it.
        return getSizeWithCsync(filename);
    }
#endif
    return QFileInfo(filename).size();
}

<<<<<<< HEAD
// Code inspired from Qt5's QDir::removeRecursively
bool FileSystem::removeRecursively(const QString &path, const std::function<void(const QString &path, bool isDir)> &onDeleted, QStringList *errors)
{
    bool allRemoved = true;
    QDirIterator di(path, QDir::AllEntries | QDir::Hidden | QDir::System | QDir::NoDotAndDotDot);

    while (di.hasNext()) {
        di.next();
        const QFileInfo &fi = di.fileInfo();
        bool removeOk = false;
        // The use of isSymLink here is okay:
        // we never want to go into this branch for .lnk files
        bool isDir = fi.isDir() && !fi.isSymLink() && !FileSystem::isJunction(fi.absoluteFilePath());
        if (isDir) {
            removeOk = removeRecursively(path + QLatin1Char('/') + di.fileName(), onDeleted, errors); // recursive
        } else {
            QString removeError;
            removeOk = FileSystem::remove(di.filePath(), &removeError);
            if (removeOk) {
                if (onDeleted)
                    onDeleted(di.filePath(), false);
            } else {
                if (errors) {
                    errors->append(QCoreApplication::translate("FileSystem", "Error removing '%1': %2")
                                       .arg(QDir::toNativeSeparators(di.filePath()), removeError));
                }
                qCWarning(lcFileSystem) << "Error removing " << di.filePath() << ':' << removeError;
            }
        }
        if (!removeOk)
            allRemoved = false;
    }
    if (allRemoved) {
        allRemoved = QDir().rmdir(path);
        if (allRemoved) {
            if (onDeleted)
                onDeleted(path, true);
        } else {
            if (errors) {
                errors->append(QCoreApplication::translate("FileSystem", "Could not remove folder '%1'")
                                   .arg(QDir::toNativeSeparators(path)));
            }
            qCWarning(lcFileSystem) << "Error removing folder" << path;
        }
    }
    return allRemoved;
=======
bool FileSystem::getInode(const QString &filename, quint64 *inode)
{
    csync_file_stat_t fs;
    if (csync_vio_local_stat(filename.toUtf8().constData(), &fs) == 0) {
        *inode = fs.inode;
        return true;
    }
    return false;
>>>>>>> bc04dcf8
}


} // namespace OCC<|MERGE_RESOLUTION|>--- conflicted
+++ resolved
@@ -141,7 +141,6 @@
     return QFileInfo(filename).size();
 }
 
-<<<<<<< HEAD
 // Code inspired from Qt5's QDir::removeRecursively
 bool FileSystem::removeRecursively(const QString &path, const std::function<void(const QString &path, bool isDir)> &onDeleted, QStringList *errors)
 {
@@ -188,7 +187,8 @@
         }
     }
     return allRemoved;
-=======
+}
+
 bool FileSystem::getInode(const QString &filename, quint64 *inode)
 {
     csync_file_stat_t fs;
@@ -197,7 +197,6 @@
         return true;
     }
     return false;
->>>>>>> bc04dcf8
 }
 
 
