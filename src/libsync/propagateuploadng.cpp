/*
 * Copyright (C) by Olivier Goffart <ogoffart@owncloud.com>
 *
 * This program is free software; you can redistribute it and/or modify
 * it under the terms of the GNU General Public License as published by
 * the Free Software Foundation; either version 2 of the License, or
 * (at your option) any later version.
 *
 * This program is distributed in the hope that it will be useful, but
 * WITHOUT ANY WARRANTY; without even the implied warranty of MERCHANTABILITY
 * or FITNESS FOR A PARTICULAR PURPOSE. See the GNU General Public License
 * for more details.
 */

extern "C" {
#include "libzsync/zsync.h"
}

#include "config.h"
#include "propagateupload.h"
#include "owncloudpropagator_p.h"
#include "networkjobs.h"
#include "account.h"
#include "common/syncjournaldb.h"
#include "common/syncjournalfilerecord.h"
#include "common/utility.h"
#include "filesystem.h"
#include "propagatorjobs.h"
#include "syncengine.h"
#include "propagateremotemove.h"
#include "propagateremotedelete.h"
#include "common/asserts.h"

#include <QNetworkAccessManager>
#include <QFileInfo>
#include <QDir>

#include <cmath>
#include <cstring>
#include <memory>

namespace OCC {

QUrl PropagateUploadFileNG::chunkUrl(qint64 chunkOffset)
{
    QString path = QLatin1String("remote.php/dav/uploads/")
        + propagator()->account()->davUser()
        + QLatin1Char('/') + QString::number(_transferId);
    if (chunkOffset != -1) {
        // We need to do add leading 0 because the server orders the chunk alphabetically
        path += QLatin1Char('/') + QString::number(chunkOffset).rightJustified(16, '0'); // 1e16 is 10 petabyte
    }
    return Utility::concatUrlPath(propagator()->account()->url(), path);
}

void PropagateUploadFileNG::slotZsyncSeedFinished(void *_zs)
{
    zsync_unique_ptr<struct zsync_state> zs(static_cast<struct zsync_state *>(_zs), [](struct zsync_state *zs) {
        zsync_end(zs);
    });
    { /* And print how far we've progressed towards the target file */
        long long done, total;

        zsync_progress(zs.get(), &done, &total);
        qCInfo(lcZsyncPut).nospace() << "Done reading: "
                                     << _item->_file << " " << fixed << qSetRealNumberPrecision(1) << (100.0f * done) / total
                                     << "% of target seeded.";
    }

    /* Get a set of byte ranges that we need to complete the target */
    int _nrange = 0;
    zsync_unique_ptr<off_t> zbyterange(zsync_needed_byte_ranges(zs.get(), &_nrange, 0), [](off_t *zbr) {
        free(zbr);
    });
    if (!zbyterange) {
        abortWithError(SyncFileItem::NormalError, tr("Failed to get zsync byte ranges."));
        return;
    }

    qCDebug(lcZsyncPut) << "Number of ranges:" << _nrange;

    // The remote file size according to zsync metadata
    auto remoteSize = static_cast<qint64>(zsync_file_length(zs.get()));

    /* If we have no ranges then we have equal files and we are done */
    if (_nrange == 0 && _item->_size == remoteSize) {
        propagator()->reportFileTotal(*_item, 0);
        finalize();
        return;
    }

    // Size of combined uploads
    int totalBytes = 0;

    /* The rightmost range returned by zsync can be larger than the local or remote
     * file size. That happens because zsync only considers whole blocks.
     *
     * There are two symmetric cases:
     *
     *   local smaller than remote (block size 6 bytes)
     *     local:   abcdefg
     *     remote:  abcdefaaa
     *     blocks:        000000
     *     desired:       0
     *
     *   remote smaller than local (block size 6 bytes)
     *     local:   abcdefaaa
     *     remote:  abcdefg
     *     blocks:        000000
     *     desired:       011     (so two blocks, the second one will be added below)
     *
     * To address this we limit the zsync blocks to min(localsize, remotesize). That
     * way we only attempt to upload data that's locally available (local smaller)
     * and can easily handle the case of a locally grown file below (remote smaller).
     */
    qint64 minSize = qMin(_item->_size, remoteSize);
    for (int i = 0; i < _nrange; i++) {
        UploadRangeInfo rangeinfo = { qint64(zbyterange.get()[(2 * i)]), qint64(zbyterange.get()[(2 * i) + 1]) - qint64(zbyterange.get()[(2 * i)]) + 1 };
        if (rangeinfo.start < minSize) {
            if (rangeinfo.end() > minSize)
                rangeinfo.size = minSize - rangeinfo.start;
            _rangesToUpload.append(rangeinfo);
            totalBytes += rangeinfo.size;
        }
    }

    // If the local file has grown, upload the new local data
    if (_item->_size > remoteSize) {
        qint64 appendedBytes = _item->_size - remoteSize;
        // Append to the last range if possible
        if (!_rangesToUpload.isEmpty() && _rangesToUpload.last().end() == remoteSize) {
            _rangesToUpload.last().size += appendedBytes;
        } else {
            UploadRangeInfo rangeinfo = { remoteSize, appendedBytes };
            _rangesToUpload.append(rangeinfo);
        }
        totalBytes += appendedBytes;
    }

    for (const auto &range : _rangesToUpload)
        qCDebug(lcZsyncPut) << "Upload range:" << range.start << range.size;
    qCDebug(lcZsyncPut) << "Total bytes:" << totalBytes << "of file size" << _item->_size;

    propagator()->reportFileTotal(*_item, totalBytes);
    _bytesToUpload = totalBytes;

    doStartUploadNext();
}

void PropagateUploadFileNG::slotZsyncSeedFailed(const QString &errorString)
{
    qCCritical(lcZsyncPut) << errorString;

    /* delete remote zsync file */
    QUrl zsyncUrl = zsyncMetadataUrl(propagator(), _item->_file);
    (new DeleteJob(propagator()->account(), zsyncUrl, this))->start();

    abortWithError(SyncFileItem::NormalError, errorString);
}

/*
State machine:

  +---> doStartUpload()
        isZsyncPropagationEnabled()?  +--+ yes +---> Download and seed zsync metadata and set-up new _rangesToUpload
           +                                                               +
           |no                                                             |
           |                                                               |
           |                                                               |
           +^--------------------------------------------------------------+
           v
        doStartUploadNext()
        isZsyncPropagationEnabled()?  +--+ yes +---> Generate new zsync metadata file +--------------------+
           +                                                       +                                       |
           |no                                                     |                                       |
           |                                                       |                             Upload .zsync chunk
           v                                                       |                                       |
        Check the db: is there an entry? <-------------------------+                                       |
           +                           +                                                                   |
           |no                         |yes                                                                |
           |                           v                                                                   |
           v                        PROPFIND                                                               |
           startNewUpload() <-+        +-------------------------------------+                             |
              +               |        +                                     |                             |
             MKCOL            + slotPropfindFinishedWithError()     slotPropfindFinished()                 |
              +                                                       Is there stale files to remove?      |
          slotMkColFinished()                                         +                      +             |
              +                                                       no                    yes            |
              |                                                       +                      +             |
              |                                                       |                  DeleteJob         |
              |                                                       |                      +             |
        +-----+^------------------------------------------------------+^--+  slotDeleteJobFinished()       |
        |                                                                                                  |
        |                             +--------------------------------------------------------------------+
        |                             v
        +---->  startNextChunk() +-> finished?  +-
                      ^               +          |
                      +---------------+          |
                                                 |
        +----------------------------------------+
        |
        +-> MOVE +-----> moveJobFinished() +--> finalize()
 */

void PropagateUploadFileNG::doStartUpload()
{
    propagator()->_activeJobList.append(this);

    _zsyncSupported = isZsyncPropagationEnabled(propagator(), _item);
    if (_zsyncSupported && _item->_remotePerm.hasPermission(RemotePermissions::HasZSyncMetadata)) {
        // Retrieve zsync metadata file from the server
        qCInfo(lcZsyncPut) << "Retrieving zsync metadata for:" << _item->_file;
        QNetworkRequest req;
        req.setPriority(QNetworkRequest::LowPriority);
        QUrl zsyncUrl = zsyncMetadataUrl(propagator(), _item->_file);
        auto job = propagator()->account()->sendRequest("GET", zsyncUrl, req);
        connect(job, &SimpleNetworkJob::finishedSignal, this, &PropagateUploadFileNG::slotZsyncGetMetaFinished);
        return;
    }

    UploadRangeInfo rangeinfo = { 0, _item->_size };
    _rangesToUpload.append(rangeinfo);
    _bytesToUpload = _item->_size;
    doStartUploadNext();
}

void PropagateUploadFileNG::slotZsyncGetMetaFinished(QNetworkReply *reply)
{
    int httpStatusCode = reply->attribute(QNetworkRequest::HttpStatusCodeAttribute).toInt();
    if (httpStatusCode / 100 != 2) {
        /* Fall back to full upload */
        qCWarning(lcZsyncPut) << "Failed to retrieve zsync metadata for:" << _item->_file;
        _rangesToUpload.clear();
        UploadRangeInfo rangeinfo = { 0, _item->_size };
        _rangesToUpload.append(rangeinfo);
        _bytesToUpload = _item->_size;
        doStartUploadNext();
        return;
    }

    QByteArray zsyncData = reply->readAll();

    qCInfo(lcZsyncPut) << "Retrieved zsync metadata for:" << _item->_file << "size:" << zsyncData.size();

    ZsyncSeedRunnable *run = new ZsyncSeedRunnable(zsyncData, propagator()->getFilePath(_item->_file), ZsyncMode::upload);
    connect(run, &ZsyncSeedRunnable::finishedSignal, this, &PropagateUploadFileNG::slotZsyncSeedFinished);
    connect(run, &ZsyncSeedRunnable::failedSignal, this, &PropagateUploadFileNG::slotZsyncSeedFailed);

    // Starts in a seperate thread
    QThreadPool::globalInstance()->start(run);
}

void PropagateUploadFileNG::doStartUploadNext()
{
    if (_zsyncSupported) {
        _isZsyncMetadataUploadRunning = true;

        ZsyncGenerateRunnable *run = new ZsyncGenerateRunnable(propagator()->getFilePath(_item->_file));
        connect(run, &ZsyncGenerateRunnable::finishedSignal, this, &PropagateUploadFileNG::slotZsyncGenerationFinished);
        connect(run, &ZsyncGenerateRunnable::failedSignal, this, &PropagateUploadFileNG::slotZsyncGenerationFailed);

        // Starts in a seperate thread
        QThreadPool::globalInstance()->start(run);
    }

    const SyncJournalDb::UploadInfo progressInfo = propagator()->_journal->getUploadInfo(_item->_file);
    if (progressInfo._valid && progressInfo.isChunked() && progressInfo._modtime == _item->_modtime
            && progressInfo._size == _item->_size) {
        _transferId = progressInfo._transferid;
        auto url = chunkUrl();
        auto job = new LsColJob(propagator()->account(), url, this);
        _jobs.append(job);
        job->setProperties(QList<QByteArray>() << "resourcetype"
                                               << "getcontentlength");
        connect(job, &LsColJob::finishedWithoutError, this, &PropagateUploadFileNG::slotPropfindFinished);
        connect(job, &LsColJob::finishedWithError,
            this, &PropagateUploadFileNG::slotPropfindFinishedWithError);
        connect(job, &QObject::destroyed, this, &PropagateUploadFileCommon::slotJobDestroyed);
        connect(job, &LsColJob::directoryListingIterated,
            this, &PropagateUploadFileNG::slotPropfindIterate);
        job->start();
        return;
    } else if (progressInfo._valid && progressInfo.isChunked()) {
        // The upload info is stale. remove the stale chunks on the server
        _transferId = progressInfo._transferid;
        // Fire and forget. Any error will be ignored.
        (new DeleteJob(propagator()->account(), chunkUrl(), this))->start();
        // startNewUpload will reset the _transferId and the UploadInfo in the db.
    }

    startNewUpload();
}

void PropagateUploadFileNG::slotPropfindIterate(const QString &name, const QMap<QString, QString> &properties)
{
    if (name == chunkUrl().path()) {
        return; // skip the info about the path itself
    }
    bool ok = false;
    QString chunkName = name.mid(name.lastIndexOf('/') + 1);
    qint64 chunkOffset = chunkName.toLongLong(&ok);
    if (ok) {
        ServerChunkInfo chunkinfo = { properties["getcontentlength"].toLongLong(), chunkName };
        _serverChunks[chunkOffset] = chunkinfo;
    }
}


bool PropagateUploadFileNG::markRangeAsDone(qint64 start, qint64 size)
{
    bool found = false;
    for (auto iter = _rangesToUpload.begin(); iter != _rangesToUpload.end(); ++iter) {
        /* Only remove if they start at exactly the same chunk */
        if (iter->start == start && iter->size >= size) {
            found = true;
            iter->start += size;
            iter->size -= size;
            if (iter->size <= 0) {
                _rangesToUpload.erase(iter);
                break;
            }
        }
    }

    return found;
}

void PropagateUploadFileNG::slotPropfindFinished()
{
    auto job = qobject_cast<LsColJob *>(sender());
    slotJobDestroyed(job); // remove it from the _jobs list
    propagator()->_activeJobList.removeOne(this);

    _currentChunkOffset = 0;
    _sent = 0;

    for (auto chunkOffset : _serverChunks.keys()) {
        auto chunkSize = _serverChunks[chunkOffset].size;
        if (markRangeAsDone(chunkOffset, chunkSize)) {
            qCDebug(lcPropagateUpload) << "Reusing existing data:" << chunkOffset << chunkSize;
            _sent += chunkSize;
            _serverChunks.remove(chunkOffset);
        } else {
            qCDebug(lcPropagateUpload) << "Discarding existing data:" << chunkOffset << chunkSize;
        }
    }

    if (_sent > _bytesToUpload) {
        // Normally this can't happen because the size is xor'ed with the transfer id, and it is
        // therefore impossible that there is more data on the server than on the file.
        qCCritical(lcPropagateUpload) << "Inconsistency while resuming " << _item->_file
                                      << ": the size on the server (" << _sent << ") is bigger than the size of the file ("
                                      << _item->_size << ")";

        // Wipe the old chunking data.
        // Fire and forget. Any error will be ignored.
        (new DeleteJob(propagator()->account(), chunkUrl(), this))->start();

        propagator()->_activeJobList.append(this);
        startNewUpload();
        return;
    }

    qCInfo(lcPropagateUpload) << "Resuming " << _item->_file << "; sent =" << _sent << "; total=" << _bytesToUpload;

    if (!_serverChunks.isEmpty()) {
        qCInfo(lcPropagateUpload) << "To Delete" << _serverChunks.keys();
        propagator()->_activeJobList.append(this);
        _removeJobError = false;

        // Make sure that if there is a "hole" and then a few more chunks, on the server
        // we should remove the later chunks. Otherwise when we do dynamic chunk sizing, we may end up
        // with corruptions if there are too many chunks, or if we abort and there are still stale chunks.
        for (auto it = _serverChunks.begin(); it != _serverChunks.end(); ++it) {
            auto job = new DeleteJob(propagator()->account(), Utility::concatUrlPath(chunkUrl(), it->originalName), this);
            QObject::connect(job, &DeleteJob::finishedSignal, this, &PropagateUploadFileNG::slotDeleteJobFinished);
            _jobs.append(job);
            job->start();
        }
        _serverChunks.clear();
        return;
    }

    startNextChunk();
}

void PropagateUploadFileNG::slotPropfindFinishedWithError()
{
    auto job = qobject_cast<LsColJob *>(sender());
    slotJobDestroyed(job); // remove it from the _jobs list
    QNetworkReply::NetworkError err = job->reply()->error();
    auto httpErrorCode = job->reply()->attribute(QNetworkRequest::HttpStatusCodeAttribute).toInt();
    auto status = classifyError(err, httpErrorCode, &propagator()->_anotherSyncNeeded);
    if (status == SyncFileItem::FatalError) {
        _item->_requestId = job->requestId();
        propagator()->_activeJobList.removeOne(this);
        abortWithError(status, job->errorStringParsingBody());
        return;
    }
    startNewUpload();
}

void PropagateUploadFileNG::slotDeleteJobFinished()
{
    auto job = qobject_cast<DeleteJob *>(sender());
    ASSERT(job);
    _jobs.remove(_jobs.indexOf(job));

    QNetworkReply::NetworkError err = job->reply()->error();
    if (err != QNetworkReply::NoError && err != QNetworkReply::ContentNotFoundError) {
        const int httpStatus = job->reply()->attribute(QNetworkRequest::HttpStatusCodeAttribute).toInt();
        SyncFileItem::Status status = classifyError(err, httpStatus);
        if (status == SyncFileItem::FatalError) {
            _item->_requestId = job->requestId();
            abortWithError(status, job->errorString());
            return;
        } else {
            qCWarning(lcPropagateUpload) << "DeleteJob errored out" << job->errorString() << job->reply()->url();
            _removeJobError = true;
            // Let the other jobs finish
        }
    }

    // If no more Delete jobs are running, we can continue
    // (the zsync metadata upload might run in parallel)
    bool runningDeleteJobs = false;
    for (auto otherJob : _jobs) {
        if (qobject_cast<DeleteJob *>(otherJob))
            runningDeleteJobs = true;
    }
    if (!runningDeleteJobs) {
        propagator()->_activeJobList.removeOne(this);
        if (_removeJobError) {
            // There was an error removing some files, just start over
            startNewUpload();
        } else {
            startNextChunk();
        }
    }
}


void PropagateUploadFileNG::startNewUpload()
{
    ASSERT(propagator()->_activeJobList.count(this) == 1);
    _transferId = uint(qrand()) ^ uint(_item->_modtime) ^ (uint(_item->_size) << 16) ^ qHash(_item->_file);
    _sent = 0;

    propagator()->reportProgress(*_item, 0);

    SyncJournalDb::UploadInfo pi;
    pi._valid = true;
    pi._transferid = _transferId;
    pi._modtime = _item->_modtime;
    pi._contentChecksum = _item->_checksumHeader;
    pi._size = _item->_size;
    propagator()->_journal->setUploadInfo(_item->_file, pi);
    propagator()->_journal->commit("Upload info");
    QMap<QByteArray, QByteArray> headers;
    headers["OC-Total-Length"] = QByteArray::number(_item->_size);
    auto job = new MkColJob(propagator()->account(), chunkUrl(), headers, this);
    connect(job, SIGNAL(finished(QNetworkReply::NetworkError)),
        this, SLOT(slotMkColFinished(QNetworkReply::NetworkError)));
    connect(job, &QObject::destroyed, this, &PropagateUploadFileCommon::slotJobDestroyed);
    job->start();
}

void PropagateUploadFileNG::slotMkColFinished(QNetworkReply::NetworkError)
{
    propagator()->_activeJobList.removeOne(this);
    auto job = qobject_cast<MkColJob *>(sender());
    slotJobDestroyed(job); // remove it from the _jobs list
    QNetworkReply::NetworkError err = job->reply()->error();
    _item->_httpErrorCode = job->reply()->attribute(QNetworkRequest::HttpStatusCodeAttribute).toInt();

    if (err != QNetworkReply::NoError || _item->_httpErrorCode != 201) {
        _item->_requestId = job->requestId();
        SyncFileItem::Status status = classifyError(err, _item->_httpErrorCode,
            &propagator()->_anotherSyncNeeded);
        abortWithError(status, job->errorStringParsingBody());
        return;
    }

    startNextChunk();
}

void PropagateUploadFileNG::doFinalMove()
{
    // Still not finished metadata upload.
    if (_isZsyncMetadataUploadRunning)
        return;

    // Still not finished all ranges.
    if (!_rangesToUpload.isEmpty())
        return;

    ENFORCE(_jobs.isEmpty(), "MOVE for upload even though jobs are still running");

    _finished = true;

    // Finish with a MOVE
    QString destination = QDir::cleanPath(propagator()->account()->davUrl().path()
        + propagator()->_remoteFolder + _item->_file);
    auto headers = PropagateUploadFileCommon::headers();

<<<<<<< HEAD
    // "If-Match applies to the source, but we are interested in comparing the etag of the destination
    auto ifMatch = headers.take(QByteArrayLiteral("If-Match"));
    if (!ifMatch.isEmpty()) {
        headers[QByteArrayLiteral("If")] = "<" + destination.toUtf8() + "> ([" + ifMatch + "])";
    }
    if (!_transmissionChecksumHeader.isEmpty()) {
        headers[checkSumHeaderC] = _transmissionChecksumHeader;
    }
    headers[QByteArrayLiteral("OC-Total-Length")] = QByteArray::number(_bytesToUpload);
    headers[QByteArrayLiteral("OC-Total-File-Length")] = QByteArray::number(_item->_size);
=======
        // "If-Match applies to the source, but we are interested in comparing the etag of the destination
        auto ifMatch = headers.take("If-Match");
        if (!ifMatch.isEmpty()) {
            headers["If"] = "<" + QUrl::toPercentEncoding(destination, "/") + "> ([" + ifMatch + "])";
        }
        if (!_transmissionChecksumHeader.isEmpty()) {
            qCInfo(lcPropagateUpload) << destination << _transmissionChecksumHeader;
            headers[checkSumHeaderC] = _transmissionChecksumHeader;
        }
        headers["OC-Total-Length"] = QByteArray::number(fileSize);
>>>>>>> 00ccab2d

    QUrl source = _zsyncSupported ? Utility::concatUrlPath(chunkUrl(), QStringLiteral("/.file.zsync")) : Utility::concatUrlPath(chunkUrl(), QStringLiteral("/.file"));

    auto job = new MoveJob(propagator()->account(), source, destination, headers, this);
    _jobs.append(job);
    connect(job, &MoveJob::finishedSignal, this, &PropagateUploadFileNG::slotMoveJobFinished);
    connect(job, &QObject::destroyed, this, &PropagateUploadFileCommon::slotJobDestroyed);
    propagator()->_activeJobList.append(this);
    adjustLastJobTimeout(job, _item->_size);
    job->start();
    return;
}

void PropagateUploadFileNG::startNextChunk()
{
    if (propagator()->_abortRequested.fetchAndAddRelaxed(0))
        return;

    ENFORCE(_bytesToUpload >= _sent, "Sent data exceeds file size");

    // All ranges complete!
    if (_rangesToUpload.isEmpty()) {
        doFinalMove();
        return;
    }

    _currentChunkOffset = _rangesToUpload.first().start;
    _currentChunkSize = qMin(propagator()->_chunkSize, _rangesToUpload.first().size);

    auto device = std::unique_ptr<UploadDevice>(new UploadDevice(&propagator()->_bandwidthManager));
    const QString fileName = propagator()->getFilePath(_item->_file);

    if (!device->prepareAndOpen(fileName, _currentChunkOffset, _currentChunkSize)) {
        qCWarning(lcPropagateUpload) << "Could not prepare upload device: " << device->errorString();

        // If the file is currently locked, we want to retry the sync
        // when it becomes available again.
        if (FileSystem::isFileLocked(fileName)) {
            emit propagator()->seenLockedFile(fileName);
        }
        // Soft error because this is likely caused by the user modifying his files while syncing
        abortWithError(SyncFileItem::SoftError, device->errorString());
        return;
    }

    QMap<QByteArray, QByteArray> headers;
    headers["OC-Chunk-Offset"] = QByteArray::number(_currentChunkOffset);

    QUrl url = chunkUrl(_currentChunkOffset);

    // job takes ownership of device via a QScopedPointer. Job deletes itself when finishing
    auto devicePtr = device.get(); // for connections later
    PUTFileJob *job = new PUTFileJob(propagator()->account(), url, std::move(device), headers, 0, this);
    _jobs.append(job);
    connect(job, &PUTFileJob::finishedSignal, this, &PropagateUploadFileNG::slotPutFinished);
    connect(job, &PUTFileJob::uploadProgress,
        this, &PropagateUploadFileNG::slotUploadProgress);
    connect(job, &PUTFileJob::uploadProgress,
        devicePtr, &UploadDevice::slotJobUploadProgress);
    connect(job, &QObject::destroyed, this, &PropagateUploadFileCommon::slotJobDestroyed);
    job->start();
    propagator()->_activeJobList.append(this);
}

void PropagateUploadFileNG::slotZsyncGenerationFinished(const QString &generatedFileName)
{
    qCDebug(lcPropagateUpload)
        << "Finished generation of:" << generatedFileName
        << "size:" << FileSystem::getSize(generatedFileName);

    auto device = std::unique_ptr<UploadDevice>(new UploadDevice(&propagator()->_bandwidthManager));

    if (!device->prepareAndOpen(generatedFileName, 0, FileSystem::getSize(generatedFileName))) {
        qCWarning(lcPropagateUpload) << "Could not prepare generated file: " << generatedFileName << device->errorString();
        abortWithError(SyncFileItem::SoftError, device->errorString());
        return;
    }

    QMap<QByteArray, QByteArray> headers;
    QUrl url = Utility::concatUrlPath(chunkUrl(), ".zsync");

    _sent += FileSystem::getSize(generatedFileName);
    _bytesToUpload += FileSystem::getSize(generatedFileName);

    qCDebug(lcPropagateUpload) << "Starting upload of .zsync";

    // job takes ownership of device via a QScopedPointer. Job deletes itself when finishing
    auto devicePtr = device.get(); // for connections later
    PUTFileJob *job = new PUTFileJob(propagator()->account(), url, std::move(device), headers, 0, this);
    _jobs.append(job);
    connect(job, &PUTFileJob::finishedSignal, this, &PropagateUploadFileNG::slotZsyncMetadataUploadFinished);
    connect(job, &PUTFileJob::uploadProgress,
        this, &PropagateUploadFileNG::slotUploadProgress);
    connect(job, &PUTFileJob::uploadProgress,
        devicePtr, &UploadDevice::slotJobUploadProgress);
    job->start();
    propagator()->_activeJobList.append(this);

    FileSystem::remove(generatedFileName);
}

void PropagateUploadFileNG::slotZsyncMetadataUploadFinished()
{
    qCDebug(lcPropagateUpload) << "Uploading of .zsync complete";

    PUTFileJob *job = qobject_cast<PUTFileJob *>(sender());
    ASSERT(job);
    slotJobDestroyed(job);

    _isZsyncMetadataUploadRunning = false;
    doFinalMove();
}

void PropagateUploadFileNG::slotZsyncGenerationFailed(const QString &errorString)
{
    qCWarning(lcZsyncPut) << "Failed to generate zsync metadata file:" << errorString;

    abortWithError(SyncFileItem::SoftError, tr("Failed to generate zsync file."));
}

void PropagateUploadFileNG::slotPutFinished()
{
    PUTFileJob *job = qobject_cast<PUTFileJob *>(sender());
    ASSERT(job);

    slotJobDestroyed(job); // remove it from the _jobs list

    propagator()->_activeJobList.removeOne(this);

    if (_finished) {
        // We have sent the finished signal already. We don't need to handle any remaining jobs
        return;
    }

    QNetworkReply::NetworkError err = job->reply()->error();

    if (err != QNetworkReply::NoError) {
        _item->_httpErrorCode = job->reply()->attribute(QNetworkRequest::HttpStatusCodeAttribute).toInt();
        _item->_requestId = job->requestId();
        commonErrorHandling(job);
        return;
    }

    // Mark the range as uploaded
    markRangeAsDone(_currentChunkOffset, _currentChunkSize);
    _sent += _currentChunkSize;

    ENFORCE(_sent <= _bytesToUpload, "can't send more than size");

    // Adjust the chunk size for the time taken.
    //
    // Dynamic chunk sizing is enabled if the server configured a
    // target duration for each chunk upload.
    auto targetDuration = propagator()->syncOptions()._targetChunkUploadDuration;
    if (targetDuration.count() > 0) {
        auto uploadTime = ++job->msSinceStart(); // add one to avoid div-by-zero
        qint64 predictedGoodSize = (_currentChunkSize * targetDuration) / uploadTime;

        // The whole targeting is heuristic. The predictedGoodSize will fluctuate
        // quite a bit because of external factors (like available bandwidth)
        // and internal factors (like number of parallel uploads).
        //
        // We use an exponential moving average here as a cheap way of smoothing
        // the chunk sizes a bit.
        qint64 targetSize = propagator()->_chunkSize / 2 + predictedGoodSize / 2;

        // Adjust the dynamic chunk size _chunkSize used for sizing of the item's chunks to be send
        propagator()->_chunkSize = qBound(
            propagator()->syncOptions()._minChunkSize,
            targetSize,
            propagator()->syncOptions()._maxChunkSize);

        qCInfo(lcPropagateUpload) << "Chunked upload of" << _currentChunkSize << "bytes took" << uploadTime.count()
                                  << "ms, desired is" << targetDuration.count() << "ms, expected good chunk size is"
                                  << predictedGoodSize << "bytes and nudged next chunk size to "
                                  << propagator()->_chunkSize << "bytes";
    }

    _finished = _sent == _bytesToUpload;

    // Check if the file still exists
    const QString fullFilePath(propagator()->getFilePath(_item->_file));
    if (!FileSystem::fileExists(fullFilePath)) {
        if (!_finished) {
            abortWithError(SyncFileItem::SoftError, tr("The local file was removed during sync."));
            return;
        } else {
            propagator()->_anotherSyncNeeded = true;
        }
    }

    // Check whether the file changed since discovery.
    if (!FileSystem::verifyFileUnchanged(fullFilePath, _item->_size, _item->_modtime)) {
        propagator()->_anotherSyncNeeded = true;
        if (!_finished) {
            abortWithError(SyncFileItem::SoftError, tr("Local file changed during sync."));
            return;
        }
    }

    if (!_finished) {
        // Deletes an existing blacklist entry on successful chunk upload
        if (_item->_hasBlacklistEntry) {
            propagator()->_journal->wipeErrorBlacklistEntry(_item->_file);
            _item->_hasBlacklistEntry = false;
        }

        // Reset the error count on successful chunk upload
        auto uploadInfo = propagator()->_journal->getUploadInfo(_item->_file);
        uploadInfo._errorCount = 0;
        propagator()->_journal->setUploadInfo(_item->_file, uploadInfo);
        propagator()->_journal->commit("Upload info");
    }
    startNextChunk();
}

void PropagateUploadFileNG::slotMoveJobFinished()
{
    propagator()->_activeJobList.removeOne(this);
    auto job = qobject_cast<MoveJob *>(sender());
    slotJobDestroyed(job); // remove it from the _jobs list
    QNetworkReply::NetworkError err = job->reply()->error();
    _item->_httpErrorCode = job->reply()->attribute(QNetworkRequest::HttpStatusCodeAttribute).toInt();
    _item->_responseTimeStamp = job->responseTimestamp();
    _item->_requestId = job->requestId();

    if (err != QNetworkReply::NoError) {
        commonErrorHandling(job);
        return;
    }

    if (_item->_httpErrorCode == 202) {
        QString path = QString::fromUtf8(job->reply()->rawHeader("OC-JobStatus-Location"));
        if (path.isEmpty()) {
            done(SyncFileItem::NormalError, tr("Poll URL missing"));
            return;
        }
        _finished = true;
        startPollJob(path);
        return;
    }

    if (_item->_httpErrorCode != 201 && _item->_httpErrorCode != 204) {
        abortWithError(SyncFileItem::NormalError, tr("Unexpected return code from server (%1)").arg(_item->_httpErrorCode));
        return;
    }

    QByteArray fid = job->reply()->rawHeader("OC-FileID");
    if (fid.isEmpty()) {
        qCWarning(lcPropagateUpload) << "Server did not return a OC-FileID" << _item->_file;
        abortWithError(SyncFileItem::NormalError, tr("Missing File ID from server"));
        return;
    } else {
        // the old file id should only be empty for new files uploaded
        if (!_item->_fileId.isEmpty() && _item->_fileId != fid) {
            qCWarning(lcPropagateUpload) << "File ID changed!" << _item->_fileId << fid;
        }
        _item->_fileId = fid;
    }

    _item->_etag = getEtagFromReply(job->reply());
    ;
    if (_item->_etag.isEmpty()) {
        qCWarning(lcPropagateUpload) << "Server did not return an ETAG" << _item->_file;
        abortWithError(SyncFileItem::NormalError, tr("Missing ETag from server"));
        return;
    }
    finalize();
}

void PropagateUploadFileNG::slotUploadProgress(qint64 sent, qint64 total)
{
    // Completion is signaled with sent=0, total=0; avoid accidentally
    // resetting progress due to the sent being zero by ignoring it.
    // finishedSignal() is bound to be emitted soon anyway.
    // See https://bugreports.qt.io/browse/QTBUG-44782.
    if (sent == 0 && total == 0) {
        return;
    }
    propagator()->reportProgress(*_item, _sent + sent);
}

void PropagateUploadFileNG::abort(PropagatorJob::AbortType abortType)
{
    abortNetworkJobs(
        abortType,
        [abortType](AbstractNetworkJob *job) {
            return abortType != AbortType::Asynchronous || !qobject_cast<MoveJob *>(job);
        });
}

}<|MERGE_RESOLUTION|>--- conflicted
+++ resolved
@@ -503,29 +503,16 @@
         + propagator()->_remoteFolder + _item->_file);
     auto headers = PropagateUploadFileCommon::headers();
 
-<<<<<<< HEAD
     // "If-Match applies to the source, but we are interested in comparing the etag of the destination
     auto ifMatch = headers.take(QByteArrayLiteral("If-Match"));
     if (!ifMatch.isEmpty()) {
-        headers[QByteArrayLiteral("If")] = "<" + destination.toUtf8() + "> ([" + ifMatch + "])";
+        headers[QByteArrayLiteral("If")] = "<" + QUrl::toPercentEncoding(destination, "/") + "> ([" + ifMatch + "])";
     }
     if (!_transmissionChecksumHeader.isEmpty()) {
         headers[checkSumHeaderC] = _transmissionChecksumHeader;
     }
     headers[QByteArrayLiteral("OC-Total-Length")] = QByteArray::number(_bytesToUpload);
     headers[QByteArrayLiteral("OC-Total-File-Length")] = QByteArray::number(_item->_size);
-=======
-        // "If-Match applies to the source, but we are interested in comparing the etag of the destination
-        auto ifMatch = headers.take("If-Match");
-        if (!ifMatch.isEmpty()) {
-            headers["If"] = "<" + QUrl::toPercentEncoding(destination, "/") + "> ([" + ifMatch + "])";
-        }
-        if (!_transmissionChecksumHeader.isEmpty()) {
-            qCInfo(lcPropagateUpload) << destination << _transmissionChecksumHeader;
-            headers[checkSumHeaderC] = _transmissionChecksumHeader;
-        }
-        headers["OC-Total-Length"] = QByteArray::number(fileSize);
->>>>>>> 00ccab2d
 
     QUrl source = _zsyncSupported ? Utility::concatUrlPath(chunkUrl(), QStringLiteral("/.file.zsync")) : Utility::concatUrlPath(chunkUrl(), QStringLiteral("/.file"));
 
