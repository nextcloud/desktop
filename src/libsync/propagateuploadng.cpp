--- conflicted
+++ resolved
@@ -539,14 +539,10 @@
         return;
     }
 
-<<<<<<< HEAD
     _currentChunkOffset = _rangesToUpload.first().start;
     _currentChunkSize = qMin(propagator()->_chunkSize, _rangesToUpload.first().size);
 
-    auto device = std::make_unique<UploadDevice>(&propagator()->_bandwidthManager);
-=======
     auto device = std::unique_ptr<UploadDevice>(new UploadDevice(&propagator()->_bandwidthManager));
->>>>>>> c674d395
     const QString fileName = propagator()->getFilePath(_item->_file);
 
     if (!device->prepareAndOpen(fileName, _currentChunkOffset, _currentChunkSize)) {
@@ -587,7 +583,7 @@
         << "Finished generation of:" << generatedFileName
         << "size:" << FileSystem::getSize(generatedFileName);
 
-    auto device = std::make_unique<UploadDevice>(&propagator()->_bandwidthManager);
+    auto device = std::unique_ptr<UploadDevice>(new UploadDevice(&propagator()->_bandwidthManager));
 
     if (!device->prepareAndOpen(generatedFileName, 0, FileSystem::getSize(generatedFileName))) {
         qCWarning(lcPropagateUpload) << "Could not prepare generated file: " << generatedFileName << device->errorString();
