/*
 * Copyright (C) by Duncan Mac-Vicar P. <duncan@kde.org>
 *
 * This program is free software; you can redistribute it and/or modify
 * it under the terms of the GNU General Public License as published by
 * the Free Software Foundation; either version 2 of the License, or
 * (at your option) any later version.
 *
 * This program is distributed in the hope that it will be useful, but
 * WITHOUT ANY WARRANTY; without even the implied warranty of MERCHANTABILITY
 * or FITNESS FOR A PARTICULAR PURPOSE. See the GNU General Public License
 * for more details.
 */

#define LOG_TO_CALLBACK // FIXME: This should be in csync.
#include <iostream>

#include "mirall/application.h"
#include "mirall/folder.h"
#include "mirall/folderwatcher.h"
#include "mirall/folderwizard.h"
#include "mirall/networklocation.h"
#include "mirall/unisonfolder.h"
#include "mirall/owncloudfolder.h"
#include "mirall/statusdialog.h"
#include "mirall/owncloudsetupwizard.h"
#include "mirall/owncloudinfo.h"
#include "mirall/sslerrordialog.h"
#include "mirall/theme.h"
#include "mirall/mirallconfigfile.h"
#include "mirall/updatedetector.h"
#include "mirall/proxydialog.h"
#include "mirall/version.h"

#ifdef WITH_CSYNC
#include "mirall/csyncfolder.h"
#endif
#include "mirall/inotify.h"

#include <csync.h>

#include <QtCore>
#include <QtGui>
#include <QHash>
#include <QHashIterator>
#include <QUrl>
#include <QDesktopServices>
#include <QTranslator>
#include <QNetworkProxy>
#include <QNetworkProxyFactory>

namespace Mirall {

// application logging handler.
void mirallLogCatcher(QtMsgType type, const char *msg)
{
  Q_UNUSED(type)
  Logger::instance()->mirallLog( QString::fromUtf8(msg) );
}

void csyncLogCatcher(const char *msg)
{
  Logger::instance()->csyncLog( QString::fromUtf8(msg) );
}

// ----------------------------------------------------------------------------------

Application::Application(int &argc, char **argv) :
    SharedTools::QtSingleApplication(argc, argv),
    _tray(0),
    _sslErrorDialog(0),
#if QT_VERSION >= 0x040700
    _networkMgr(new QNetworkConfigurationManager(this)),
#endif
    _contextMenu(0),
    _theme(Theme::instance()),
    _updateDetector(0),
    _helpOnly(false)
{
    setApplicationName( _theme->appName() );
    setWindowIcon( _theme->applicationIcon() );

    if( arguments().contains(QLatin1String("--help"))) {
        showHelp();
    }
    setupLogBrowser();
    processEvents();

    QTranslator *qtTranslator = new QTranslator(this);
    qtTranslator->load(QLatin1String("qt_") + QLocale::system().name(),
                      QLibraryInfo::location(QLibraryInfo::TranslationsPath));
    installTranslator(qtTranslator);

    QTranslator *mirallTranslator = new QTranslator(this);
#ifdef Q_OS_LINUX
    // FIXME - proper path!
    mirallTranslator->load(QLatin1String("mirall_") + QLocale::system().name(), QLatin1String("/usr/share/mirall/i18n/"));
#endif
#ifdef Q_OS_MAC
    mirallTranslator->load(QLatin1String("mirall_") + QLocale::system().name(), applicationDirPath()+QLatin1String("/../translations") ); // path defaults to app dir.
#endif
#ifdef Q_OS_WIN32
    mirallTranslator->load(QLatin1String("mirall_") + QLocale::system().name(), applicationDirPath());
#endif

    installTranslator(mirallTranslator);

    // create folder manager for sync folder management
    _folderMan = new FolderMan(this);
    connect( _folderMan, SIGNAL(folderSyncStateChange(QString)),
             this,SLOT(slotSyncStateChange(QString)));

    /* use a signal mapper to map the open requests to the alias names */
    _folderOpenActionMapper = new QSignalMapper(this);
    connect(_folderOpenActionMapper, SIGNAL(mapped(const QString &)),
            this, SLOT(slotFolderOpenAction(const QString &)));

    setQuitOnLastWindowClosed(false);

    _folderWizard = new FolderWizard;

    _owncloudSetupWizard = new OwncloudSetupWizard( _folderMan, _theme, this );
    connect( _owncloudSetupWizard, SIGNAL(ownCloudWizardDone(int)), SLOT(slotStartFolderSetup(int)));

    _statusDialog = new StatusDialog( _theme );
    connect( _statusDialog, SIGNAL(addASync()), this, SLOT(slotAddFolder()) );

    connect( _statusDialog, SIGNAL(removeFolderAlias( const QString&)),
             SLOT(slotRemoveFolder(const QString&)));

    connect( _statusDialog, SIGNAL(openLogBrowser()), this, SLOT(slotOpenLogBrowser()));

    connect( _statusDialog, SIGNAL(enableFolderAlias(QString,bool)),
             SLOT(slotEnableFolder(QString,bool)));
    connect( _statusDialog, SIGNAL(infoFolderAlias(const QString&)),
             SLOT(slotInfoFolder( const QString&)));
    connect( _statusDialog, SIGNAL(openFolderAlias(const QString&)),
             SLOT(slotFolderOpenAction(QString)));

#if QT_VERSION >= 0x040700
    qDebug() << "* Network is" << (_networkMgr->isOnline() ? "online" : "offline");
    foreach (const QNetworkConfiguration& netCfg, _networkMgr->allConfigurations(QNetworkConfiguration::Active)) {
        //qDebug() << "Network:" << netCfg.identifier();
    }
#endif

    setupActions();
    setupSystemTray();
    setupProxy();
    processEvents();

    QObject::connect( this, SIGNAL(messageReceived(QString)),
                         this, SLOT(slotOpenStatus()) );

    QTimer::singleShot( 0, this, SLOT( slotStartFolderSetup() ));

    MirallConfigFile cfg;
    if( !cfg.ownCloudSkipUpdateCheck() ) {
        QTimer::singleShot( 3000, this, SLOT( slotStartUpdateDetector() ));
    }

    qDebug() << "Network Location: " << NetworkLocation::currentLocation().encoded();
}

Application::~Application()
{
<<<<<<< HEAD
    delete _tray; // needed, see ctor
=======
    delete _sslErrorDialog;
>>>>>>> c24728b6
    qDebug() << "* Mirall shutdown";
}

void Application::slotStartUpdateDetector()
{
    _updateDetector = new UpdateDetector(this);
    _updateDetector->versionCheck(_theme);

}

void Application::slotStartFolderSetup( int result )
{
    if( result == QDialog::Accepted ) {
        if( ownCloudInfo::instance()->isConfigured() ) {
            connect( ownCloudInfo::instance(),SIGNAL(ownCloudInfoFound(QString,QString,QString,QString)),
                     SLOT(slotOwnCloudFound(QString,QString,QString,QString)));

            connect( ownCloudInfo::instance(),SIGNAL(noOwncloudFound(QNetworkReply*)),
                     SLOT(slotNoOwnCloudFound(QNetworkReply*)));

            connect( ownCloudInfo::instance(),SIGNAL(ownCloudDirExists(QString,QNetworkReply*)),
                     this,SLOT(slotAuthCheck(QString,QNetworkReply*)));

            connect( ownCloudInfo::instance(), SIGNAL(sslFailed(QNetworkReply*, QList<QSslError>)),
                     this,SLOT(slotSSLFailed(QNetworkReply*, QList<QSslError>)));


            ownCloudInfo::instance()->checkInstallation();
        } else {
            QMessageBox::warning(0, tr("No %1 Configuration").arg(_theme->appName()),
                                 tr("<p>No server connection has been configured for this %1 client.</p>"
                                    "<p>Please right click on the %1 system tray icon and select <i>Configure</i> "
                                    "to connect this client to an %1 server.</p>").arg(_theme->appName()));
            // It was evaluated to open the config dialog from here directly but decided
            // against because the user does not know why. The popup gives a better user
            // guidance, even if its a click more.
        }
    } else {
        qDebug() << "Setup Wizard was canceled. No reparsing of config.";
    }
}

void Application::slotOwnCloudFound( const QString& url, const QString& versionStr, const QString& version, const QString& edition)
{
    qDebug() << "** Application: ownCloud found: " << url << " with version " << versionStr << "(" << version << ")";
    // now check the authentication
    MirallConfigFile cfgFile;
    cfgFile.setOwnCloudVersion( version );
    // disconnect from ownCloudInfo
    disconnect( ownCloudInfo::instance(),SIGNAL(ownCloudInfoFound(QString,QString,QString,QString)),
                this, SLOT(slotOwnCloudFound(QString,QString,QString,QString)));

    disconnect( ownCloudInfo::instance(),SIGNAL(noOwncloudFound(QNetworkReply*)),
                this, SLOT(slotNoOwnCloudFound(QNetworkReply*)));

    if( version.startsWith("4.0") ) {
        QMessageBox::warning(0, tr("%1 Server Mismatch").arg(_theme->appName()),
                             tr("<p>The configured server for this client is too old.</p>"
                                "<p>Please update to the latest %1 server and restart the client.</p>").arg(_theme->appName()));
        return;
    }

    QTimer::singleShot( 0, this, SLOT( slotCheckAuthentication() ));
}

void Application::slotNoOwnCloudFound( QNetworkReply* reply )
{
    qDebug() << "** Application: NO ownCloud found!";
    QString msg;
    if( reply ) {
        QString url( reply->url().toString() );
        url.remove( QLatin1String("/status.php") );
        msg = tr("<p>The %1 at %2 could not be reached.</p>").arg(_theme->appName()).arg( url );
        msg += tr("<p>The detailed error message is<br/><tt>%1</tt></p>").arg( reply->errorString() );
    }
    msg += tr("<p>Please check your configuration by clicking on the tray icon.</p>");

    QMessageBox::warning(0, tr("%1 Connection Failed").arg(_theme->appName()), msg );
    _actionAddFolder->setEnabled( false );

    // Disconnect.
    disconnect( ownCloudInfo::instance(),SIGNAL(ownCloudInfoFound(QString,QString,QString,QString)),
                this, SLOT(slotOwnCloudFound(QString,QString,QString,QString)));

    disconnect( ownCloudInfo::instance(),SIGNAL(noOwncloudFound(QNetworkReply*)),
                this, SLOT(slotNoOwnCloudFound(QNetworkReply*)));

    disconnect( ownCloudInfo::instance(),SIGNAL(ownCloudDirExists(QString,QNetworkReply*)),
                this,SLOT(slotAuthCheck(QString,QNetworkReply*)));

    setupContextMenu();
}

void Application::slotCheckAuthentication()
{
    qDebug() << "# checking for authentication settings.";
    ownCloudInfo::instance()->getRequest(QLatin1String("/"), true ); // this call needs to be authenticated.
    // simply GET the webdav root, will fail if credentials are wrong.
    // continue in slotAuthCheck here :-)
}

void Application::slotAuthCheck( const QString& ,QNetworkReply *reply )
{
    if( reply->error() == QNetworkReply::AuthenticationRequiredError ) { // returned if the user is wrong.
        qDebug() << "******** Password is wrong!";
        QMessageBox::warning(0, tr("No %1 Connection").arg(_theme->appName()),
                             tr("<p>Your %1 credentials are not correct.</p>"
                                "<p>Please correct them by starting the configuration dialog from the tray!</p>")
                             .arg(_theme->appName()));
        _actionAddFolder->setEnabled( false );
    } else if( reply->error() == QNetworkReply::OperationCanceledError ) {
        // the username was wrong and ownCloudInfo was closing the request after a couple of auth tries.
        qDebug() << "******** Username or password is wrong!";
        QMessageBox::warning(0, tr("No %1 Connection").arg(_theme->appName()),
                             tr("<p>Either your user name or your password are not correct.</p>"
                                "<p>Please correct it by starting the configuration dialog from the tray!</p>"));
        _actionAddFolder->setEnabled( false );
    } else {
        qDebug() << "######## Credentials are ok!";
        int cnt = _folderMan->setupFolders();
        if( cnt ) {
            _tray->setIcon(_theme->applicationIcon());
            _tray->show();
            processEvents();

            if( _tray )
                _tray->showMessage(tr("%1 Sync Started").arg(_theme->appName()),
                                   tr("Sync started for %1 configured sync folder(s).").arg(cnt));

            _statusDialog->setFolderList( _folderMan->map() );
        }
        _actionAddFolder->setEnabled( true );
    }

    // disconnect from ownCloud Info signals
    disconnect( ownCloudInfo::instance(),SIGNAL(ownCloudDirExists(QString,QNetworkReply*)),
             this,SLOT(slotAuthCheck(QString,QNetworkReply*)));
    setupContextMenu();
}

void Application::slotSSLFailed( QNetworkReply *reply, QList<QSslError> errors )
{
    qDebug() << "SSL-Warnings happened for url " << reply->url().toString();

    if( ownCloudInfo::instance()->certsUntrusted() ) {
        // User decided once to untrust. Honor this decision.
        qDebug() << "Untrusted by user decision, returning.";
        return;
    }

    QString configHandle = ownCloudInfo::instance()->configHandle(reply);

    // make the ssl dialog aware of the custom config. It loads known certs.
    _sslErrorDialog->setCustomConfigHandle( configHandle );

    if( _sslErrorDialog->setErrorList( errors ) ) {
        // all ssl certs are known and accepted. We can ignore the problems right away.
        qDebug() << "Certs are already known and trusted, Warnings are not valid.";
        reply->ignoreSslErrors();
    } else {
        if( _sslErrorDialog->exec() == QDialog::Accepted ) {
            if( _sslErrorDialog->trustConnection() ) {
                reply->ignoreSslErrors();
            } else {
                // User does not want to trust.
                ownCloudInfo::instance()->setCertsUntrusted(true);
            }
        } else {
            ownCloudInfo::instance()->setCertsUntrusted(true);
        }
    }
}

void Application::setupActions()
{
    _actionOpenoC = new QAction(tr("Open %1 in browser...").arg(_theme->appName()), this);
    QObject::connect(_actionOpenoC, SIGNAL(triggered(bool)), SLOT(slotOpenOwnCloud()));
    _actionOpenStatus = new QAction(tr("Open status..."), this);
    QObject::connect(_actionOpenStatus, SIGNAL(triggered(bool)), SLOT(slotOpenStatus()));
    _actionAddFolder = new QAction(tr("Add folder..."), this);
    QObject::connect(_actionAddFolder, SIGNAL(triggered(bool)), SLOT(slotAddFolder()));
    _actionConfigure = new QAction(tr("Configure..."), this);
    QObject::connect(_actionConfigure, SIGNAL(triggered(bool)), SLOT(slotConfigure()));
    _actionConfigureProxy = new QAction(tr("Configure proxy..."), this);
    QObject::connect(_actionConfigureProxy, SIGNAL(triggered(bool)), SLOT(slotConfigureProxy()));
    _actionAbout = new QAction(tr("About..."), this);
    QObject::connect(_actionAbout, SIGNAL(triggered(bool)), SLOT(slotAbout()));
    _actionQuit = new QAction(tr("Quit"), this);
    QObject::connect(_actionQuit, SIGNAL(triggered(bool)), SLOT(quit()));
}

void Application::setupSystemTray()
{
    // Setting a parent heres will crash on X11 since by the time qapp runs
    // its childrens dtors, the X11->screen variable queried for is gone -> crash
    _tray = new QSystemTrayIcon;
    _tray->setIcon( _theme->applicationIcon() ); // load the grey icon

    connect(_tray,SIGNAL(activated(QSystemTrayIcon::ActivationReason)),
            SLOT(slotTrayClicked(QSystemTrayIcon::ActivationReason)));

    setupContextMenu();

    _tray->show();
}

void Application::setupContextMenu()
{
    if( _contextMenu ) {
        _contextMenu->clear();
    } else {
        _contextMenu = new QMenu();
    }
    _contextMenu->setTitle(_theme->appName() );
    _contextMenu->addAction(_actionOpenStatus);
    _contextMenu->addAction(_actionOpenoC);

    _contextMenu->addSeparator();

    int folderCnt = _folderMan->map().size();
    // add open actions for all sync folders to the tray menu
    if( _theme->singleSyncFolder() ) {
        if( folderCnt == 0 ) {
            // if there is no folder configured yet, show the add action.
            _contextMenu->addAction(_actionAddFolder);
        } else {
            // there should be exactly one folder. No sync-folder add action will be shown.
            QStringList li = _folderMan->map().keys();
            if( li.size() == 1 ) {
                Folder *folder = _folderMan->map().value(li.first());
                if( folder ) {
                    // if there is singleFolder mode, a generic open action is displayed.
                    QAction *action = new QAction( tr("Open %1 folder").arg(_theme->appName()), this);
                    action->setIcon( _theme->trayFolderIcon( folder->backend()) );

                    connect( action, SIGNAL(triggered()),_folderOpenActionMapper,SLOT(map()));
                    _folderOpenActionMapper->setMapping( action, folder->alias() );

                    _contextMenu->addAction(action);
                }
            }
        }
    } else {
        // show a grouping with more than one folder.
        if ( folderCnt ) {
            _contextMenu->addAction(tr("Managed Folders:"))->setDisabled(true);
        }
        foreach (Folder *folder, _folderMan->map() ) {
            QAction *action = new QAction( folder->alias(), this );
            action->setIcon( _theme->trayFolderIcon( folder->backend()) );

            connect( action, SIGNAL(triggered()),_folderOpenActionMapper,SLOT(map()));
            _folderOpenActionMapper->setMapping( action, folder->alias() );

            _contextMenu->addAction(action);
        }
        _contextMenu->addAction(_actionAddFolder);
    }

    _contextMenu->addSeparator();
    _contextMenu->addAction(_actionConfigure);
    _contextMenu->addAction(_actionConfigureProxy);
    _contextMenu->addSeparator();
    _contextMenu->addAction(_actionAbout);
    _contextMenu->addSeparator();

    _contextMenu->addAction(_actionQuit);
    _tray->setContextMenu(_contextMenu);
}

void Application::setupLogBrowser()
{
    // init the log browser.
    _logBrowser = new LogBrowser;
    qInstallMsgHandler( mirallLogCatcher );
    csync_set_log_callback( csyncLogCatcher );

    if( arguments().contains(QLatin1String("--logwindow"))
            || arguments().contains(QLatin1String("-l"))) {
        slotOpenLogBrowser();
    }

    // check for command line option for a log file.
    int lf = arguments().indexOf(QLatin1String("--logfile"));

    if( lf > -1 && lf+1 < arguments().count() ) {
        QString logfile = arguments().at( lf+1 );

        bool flush = false;
        if( arguments().contains(QLatin1String("--logflush"))) flush = true;

        qDebug() << "Logging into logfile: " << logfile << " with flush " << flush;
        _logBrowser->setLogFile( logfile, flush );
    }

    qDebug() << QString::fromLatin1( "################## %1 %2 %3 ").arg(_theme->appName())
                .arg( QLocale::system().name() )
                .arg(_theme->version());
}

void Application::setupProxy()
{
    //
    Mirall::MirallConfigFile cfg;
    int proxy = cfg.proxyType();

    switch(proxy) {
    case QNetworkProxy::NoProxy: {
        QNetworkProxy proxy;
        proxy.setType(QNetworkProxy::NoProxy);
        QNetworkProxy::setApplicationProxy(proxy);
        break;
    }
    case QNetworkProxy::DefaultProxy: {
        QNetworkProxyFactory::setUseSystemConfiguration(true);
        break;
    }
    case QNetworkProxy::Socks5Proxy: {
        QNetworkProxy proxy;
        proxy.setType(QNetworkProxy::Socks5Proxy);
        proxy.setHostName(cfg.proxyHostName());
        proxy.setPort(cfg.proxyPort());
        proxy.setUser(cfg.proxyUser());
        proxy.setPassword(cfg.proxyPassword());
        QNetworkProxy::setApplicationProxy(proxy);
        break;
    }
    }
}

/*
 * open the folder with the given Alais
 */
void Application::slotFolderOpenAction( const QString& alias )
{
    Folder *f = _folderMan->folder(alias);
    qDebug() << "opening local url " << f->path();
    if( f ) {
        QUrl url(f->path(), QUrl::TolerantMode);
        url.setScheme( QLatin1String("file") );

#ifdef Q_OS_WIN32
        // work around a bug in QDesktopServices on Win32, see i-net
        QString filePath = f->path();

        if (filePath.startsWith(QLatin1String("\\\\")) || filePath.startsWith(QLatin1String("//")))
            url.setUrl(QDir::toNativeSeparators(filePath));
        else
            url = QUrl::fromLocalFile(filePath);
#endif
        QDesktopServices::openUrl(url);
    }
}

void Application::slotOpenOwnCloud()
{
  MirallConfigFile cfgFile;

  QString url = cfgFile.ownCloudUrl();
  QDesktopServices::openUrl( url );
}

void Application::slotTrayClicked( QSystemTrayIcon::ActivationReason reason )
{
  // A click on the tray icon should only open the status window on Win and
  // Linux, not on Mac. They want a menu entry.
#if defined Q_WS_WIN || defined Q_WS_X11
  if( reason == QSystemTrayIcon::Trigger ) {
    slotOpenStatus();
  }
#endif
}

void Application::slotAddFolder()
{
  _folderMan->disableFoldersWithRestore();

  Folder::Map folderMap = _folderMan->map();

  _folderWizard->setFolderMap( &folderMap );

  _folderWizard->restart();

  if (_folderWizard->exec() == QDialog::Accepted) {
    qDebug() << "* Folder wizard completed";

    bool goodData = true;

    QString alias        = _folderWizard->field(QLatin1String("alias")).toString();
    QString sourceFolder = _folderWizard->field(QLatin1String("sourceFolder")).toString();
    QString backend      = QLatin1String("csync");
    QString targetPath;
    bool onlyThisLAN = false;
    bool onlyOnline  = false;

    if (_folderWizard->field(QLatin1String("local?")).toBool()) {
        // setup a local csync folder
        targetPath = _folderWizard->field(QLatin1String("targetLocalFolder")).toString();
    } else if (_folderWizard->field(QLatin1String("remote?")).toBool()) {
        // setup a remote csync folder
        targetPath  = _folderWizard->field(QLatin1String("targetURLFolder")).toString();
        onlyOnline  = _folderWizard->field(QLatin1String("onlyOnline?")).toBool();
        onlyThisLAN = _folderWizard->field(QLatin1String("onlyThisLAN?")).toBool();
    } else if( _folderWizard->field(QLatin1String("OC?")).toBool()) {
        // setup a ownCloud folder
        backend    = QLatin1String("owncloud");
        targetPath = _folderWizard->field(QLatin1String("targetOCFolder")).toString();
    } else {
      qWarning() << "* Folder not local and note remote?";
      goodData = false;
    }

    if( goodData ) {
        _folderMan->addFolderDefinition( backend, alias, sourceFolder, targetPath, onlyThisLAN );
        Folder *f = _folderMan->setupFolderFromConfigFile( alias );
        if( f ) {
            _statusDialog->slotAddFolder( f );
            _statusDialog->buttonsSetEnabled();
            setupContextMenu();
        }
    }

  } else {
    qDebug() << "* Folder wizard cancelled";
  }
  _folderMan->restoreEnabledFolders();
}

void Application::slotOpenStatus()
{
  if( ! _statusDialog ) return;

  QWidget *raiseWidget = 0;

  // check if there is a mirall.cfg already.
  if( _owncloudSetupWizard->wizard()->isVisible() ) {
    raiseWidget = _owncloudSetupWizard->wizard();
  }

  // if no config file is there, start the configuration wizard.
  if( ! raiseWidget ) {
    MirallConfigFile cfgFile;

    if( !cfgFile.exists() ) {
      qDebug() << "No configured folders yet, start the Owncloud integration dialog.";
      _owncloudSetupWizard->startWizard();
    } else {
      qDebug() << "#============# Status dialog starting #=============#";
      raiseWidget = _statusDialog;
      _statusDialog->setFolderList( _folderMan->map() );
    }
  }

  // viel hilft viel ;-)
  if( raiseWidget ) {
#if defined(Q_WS_WIN) || defined (Q_OS_MAC)
    Qt::WindowFlags eFlags = raiseWidget->windowFlags();
    eFlags |= Qt::WindowStaysOnTopHint;
    raiseWidget->setWindowFlags(eFlags);
    raiseWidget->show();
    eFlags &= ~Qt::WindowStaysOnTopHint;
    raiseWidget->setWindowFlags(eFlags);
#endif
    raiseWidget->show();
    raiseWidget->raise();
    raiseWidget->activateWindow();
  }
}

void Application::slotOpenLogBrowser()
{
    _logBrowser->show();
    _logBrowser->raise();
}

void Application::slotAbout()
{
    QMessageBox::about(0, tr("About %1").arg(_theme->appName()),
                       tr("%1 client, version %2\n\nCopyright 2012, the ownCloud developers\n\nLicensed under GPLv2\n\n"
                          "The program is provided AS IS with NO WARRANTY OF ANY KIND, INCLUDING THE WARRANTY OF DESIGN,"
                          "MERCHANTABILITY AND FITNESS FOR A PARTICULAR PURPOSE.")
                       .arg(_theme->appName())
                       .arg(MIRALL_STRINGIFY(MIRALL_VERSION)));
}

/*
  * the folder is to be removed. The slot is called from a signal emitted by
  * the status dialog, which removes the folder from its list by itself.
  */
void Application::slotRemoveFolder( const QString& alias )
{
    int ret = QMessageBox::question( 0, tr("Confirm Folder Remove"),
                                     tr("Do you really want to remove upload folder <i>%1</i>?").arg(alias),
                                     QMessageBox::Yes|QMessageBox::No );

    if( ret == QMessageBox::No ) {
        return;
    }
    Folder *f = _folderMan->folder(alias);
    if( f && _overallStatusStrings.contains( f->alias() )) {
        _overallStatusStrings.remove( f->alias() );
    }

    _folderMan->slotRemoveFolder( alias );
    _statusDialog->slotRemoveSelectedFolder( );
    computeOverallSyncStatus();
    setupContextMenu();
}

void Application::slotInfoFolder( const QString& alias )
{
    qDebug() << "details of folder with alias " << alias;

    SyncResult folderResult = _folderMan->syncResult( alias );

    bool enabled = true;
    Folder *f = _folderMan->folder( alias );
    if( f && ! f->syncEnabled() ) {
        enabled = false;
    }

    QString folderMessage;

    SyncResult::Status syncStatus = folderResult.status();
    switch( syncStatus ) {
    case SyncResult::Undefined:
        folderMessage = tr( "Undefined Folder State" );
        break;
    case SyncResult::NotYetStarted:
        folderMessage = tr( "The folder waits to start syncing." );
        break;
    case SyncResult::SyncRunning:
        folderMessage = tr("Sync is running.");
        break;
    case SyncResult::Success:
        folderMessage = tr("Last Sync was successful.");
        break;
    case SyncResult::Error:
        folderMessage = tr( "Syncing Error." );
        break;
    case SyncResult::SetupError:
        folderMessage = tr( "Setup Error." );
        break;
    default:
        folderMessage = tr( "Undefined Error State." );
    }
    folderMessage = QLatin1String("<b>") + folderMessage + QLatin1String("</b><br/>");

    QMessageBox infoBox( QMessageBox::Information, tr( "Folder information" ), alias, QMessageBox::Ok );
    QStringList li = folderResult.errorStrings();
    foreach( const QString& l, li ) {
        folderMessage += QString::fromLatin1("<p>%1</p>").arg( l );
    }

    infoBox.setText( folderMessage );

    //    qDebug() << "informative text: " << infoBox.informativeText();

    if ( !folderResult.syncChanges().isEmpty() ) {
        QString details;
        QHash < QString, QStringList > changes = folderResult.syncChanges();
        QHash< QString, QStringList >::const_iterator change_it = changes.constBegin();
        for(; change_it != changes.constEnd(); ++change_it ) {
            QString changeType = tr( "Unknown" );
            if ( change_it.key() == QLatin1String("changed") ) {
            changeType = tr( "Changed files:\n" );
            } else if ( change_it.key() == QLatin1String("added") ) {
                changeType = tr( "Added files:\n" );
            } else if ( change_it.key() == QLatin1String("deleted") ) {
            changeType = tr( "New files in the server, or files deleted locally:\n");
            }

            QStringList files = change_it.value();
            QString fileList;
                foreach( const QString& file, files) {
                    fileList += file + QLatin1Char('\n');
            }
            details += changeType + fileList;
        }
        infoBox.setDetailedText(details);
        qDebug() << "detailed text: " << infoBox.detailedText();
    }
    infoBox.exec();
}

void Application::slotEnableFolder(const QString& alias, const bool enable)
{
  qDebug() << "Application: enable folder with alias " << alias;

  _folderMan->slotEnableFolder( alias, enable );

  // this sets the folder status to disabled but does not interrupt it.
  Folder *f = _folderMan->folder( alias );
  if( f && !enable ) {
      // check if a sync is still running and if so, ask if we should terminate.
      if( f->isBusy() ) { // its still running
          QMessageBox::StandardButton b = QMessageBox::question( 0, tr("Sync Running"),
                                                                 tr("The syncing operation is running.<br/>Do you want to terminate it?"),
                                                                 QMessageBox::Yes | QMessageBox::No, QMessageBox::Yes );
          if( b == QMessageBox::Yes ) {
              _folderMan->terminateSyncProcess( alias );
          }
      }
  }

  _statusDialog->slotUpdateFolderState( f );
}

void Application::slotConfigure()
{
  _folderMan->disableFoldersWithRestore();
  _owncloudSetupWizard->startWizard();
  _folderMan->restoreEnabledFolders();
}

void Application::slotConfigureProxy()
{
    ProxyDialog* dlg = new ProxyDialog();
    if (dlg->exec() == QDialog::Accepted)
    {
        setupProxy();
    }
    dlg->deleteLater();
}

void Application::slotSyncStateChange( const QString& alias )
{
    SyncResult result = _folderMan->syncResult( alias );

    // do not promote LocalSyncState to the status dialog.
    if( !result.localRunOnly() ) {
        _statusDialog->slotUpdateFolderState( _folderMan->folder(alias) );
    }
    computeOverallSyncStatus();

    qDebug() << "Sync state changed for folder " << alias << ": "  << result.statusString();
}

void Application::computeOverallSyncStatus()
{

    // display the info of the least successful sync (eg. not just display the result of the latest sync
    SyncResult overallResult(SyncResult::Undefined );
    QString trayMessage;
    Folder::Map map = _folderMan->map();

    foreach ( Folder *syncedFolder, map.values() ) {
        QString folderMessage = _overallStatusStrings[syncedFolder->alias()];

        SyncResult folderResult = syncedFolder->syncResult();
        SyncResult::Status syncStatus = folderResult.status();

        if( ! folderResult.localRunOnly() ) { // skip local runs, use the last message.
            if( syncedFolder->syncEnabled() ) {
                switch( syncStatus ) {
                case SyncResult::Undefined:
                    if ( overallResult.status() != SyncResult::Error ) {
                      overallResult.setStatus(SyncResult::Error);
                    }
                    folderMessage = tr( "Undefined State." );
                    break;
                case SyncResult::NotYetStarted:
                    folderMessage = tr( "Waits to start syncing." );
                    overallResult.setStatus( SyncResult::NotYetStarted );
                    break;
                case SyncResult::SyncRunning:
                    folderMessage = tr( "Sync is running." );
                    overallResult.setStatus( SyncResult::SyncRunning );
                    break;
                case SyncResult::Success:
                    if( overallResult.status() == SyncResult::Undefined ) {
                        folderMessage = tr( "Last Sync was successful." );
                        overallResult.setStatus( SyncResult::Success );
                    }
                    break;
                case SyncResult::Error:
                    overallResult.setStatus( SyncResult::Error );
                    folderMessage = tr( "Syncing Error." );
                    break;
                case SyncResult::SetupError:
                    if ( overallResult.status() != SyncResult::Error ) {
                        overallResult.setStatus( SyncResult::SetupError );
                    }
                    folderMessage = tr( "Setup Error." );
                    break;
                default:
                    folderMessage = tr( "Undefined Error State." );
                    overallResult.setStatus( SyncResult::Error );
                }
            } else {
                // sync is disabled.
                folderMessage = tr( "Sync is paused." );
            }
        }
        qDebug() << "Folder in overallStatus Message: " << syncedFolder << " with name " << syncedFolder->alias();
        QString msg = QString::fromLatin1("Folder %1: %2").arg(syncedFolder->alias()).arg(folderMessage);
        if( msg != _overallStatusStrings[syncedFolder->alias()] ) {
            _overallStatusStrings[syncedFolder->alias()] = msg;
        }
    }

    // create the tray blob message, check if we have an defined state
    if( overallResult.status() != SyncResult::Undefined ) {
        QStringList allStatusStrings = _overallStatusStrings.values();
        if( ! allStatusStrings.isEmpty() )
            trayMessage = allStatusStrings.join(QLatin1String("\n"));
        else
            trayMessage = tr("No sync folders configured.");

        QIcon statusIcon = _theme->syncStateIcon( overallResult.status()); // size 48 before

        _tray->setIcon( statusIcon );
        _tray->setToolTip(trayMessage);
    }
}

void Application::showHelp()
{
    std::cout << _theme->appName().toLatin1().constData() << " version " <<
                 _theme->version().toLatin1().constData() << std::endl << std::endl;
    std::cout << "File synchronisation desktop utility." << std::endl << std::endl;
    std::cout << "Options:" << std::endl;
    std::cout << "  --logwindow          : open a window to show log output." << std::endl;
    std::cout << "  --logfile <filename> : write log output to file <filename>." << std::endl;
    std::cout << "  --flushlog           : flush the log file after every write." << std::endl;
    std::cout << std::endl;
    if (_theme->appName() == QLatin1String("ownCloud"))
        std::cout << "For more information, see http://www.owncloud.org" << std::endl;
    _helpOnly = true;
}

bool Application::giveHelp()
{
    return _helpOnly;
}
} // namespace Mirall
<|MERGE_RESOLUTION|>--- conflicted
+++ resolved
@@ -164,11 +164,7 @@
 
 Application::~Application()
 {
-<<<<<<< HEAD
     delete _tray; // needed, see ctor
-=======
-    delete _sslErrorDialog;
->>>>>>> c24728b6
     qDebug() << "* Mirall shutdown";
 }
 
