/*
 * Copyright (C) by Duncan Mac-Vicar P. <duncan@kde.org>
 * Copyright (C) by Klaas Freitag <freitag@owncloud.com>
 *
 * This program is free software; you can redistribute it and/or modify
 * it under the terms of the GNU General Public License as published by
 * the Free Software Foundation; either version 2 of the License, or
 * (at your option) any later version.
 *
 * This program is distributed in the hope that it will be useful, but
 * WITHOUT ANY WARRANTY; without even the implied warranty of MERCHANTABILITY
 * or FITNESS FOR A PARTICULAR PURPOSE. See the GNU General Public License
 * for more details.
 */

#include "mirall/csyncthread.h"
#include "mirall/mirallconfigfile.h"
#include "mirall/theme.h"
#include "mirall/logger.h"
#include "mirall/owncloudinfo.h"
#include "owncloudpropagator.h"
#include "progressdatabase.h"
#include "creds/abstractcredentials.h"

#ifdef Q_OS_WIN
#include <windows.h>
#else
#include <unistd.h>
#endif

#include <assert.h>

#include <QDebug>
#include <QSslSocket>
#include <QDir>
#include <QMutexLocker>
#include <QThread>
#include <QStringList>
#include <QTextStream>
#include <QTime>
#include <QApplication>
#include <QUrl>
#include <QSslCertificate>

namespace Mirall {

/* static variables to hold the credentials */

QMutex CSyncThread::_mutex;
QMutex CSyncThread::_syncMutex;

CSyncThread::CSyncThread(CSYNC *csync, const QString &localPath, const QString &remotePath)
{
    _mutex.lock();
    _localPath = localPath;
    _remotePath = remotePath;
    _csync_ctx = csync;
    _mutex.unlock();
    qRegisterMetaType<SyncFileItem>("SyncFileItem");
    qRegisterMetaType<CSYNC_ERROR_CODE>("CSYNC_ERROR_CODE");
}

CSyncThread::~CSyncThread()
{

}

//Convert an error code from csync to a user readable string.
// Keep that function thread safe as it can be called from the sync thread or the main thread
<<<<<<< HEAD
QString CSyncThread::csyncErrorToString( CSYNC_ERROR_CODE err )
=======
QString CSyncThread::csyncErrorToString(CSYNC_STATUS err, const char *errString )
>>>>>>> 98efab83
{
    QString errStr;

    switch( err ) {
    case CSYNC_STATUS_OK:
        errStr = tr("Success.");
        break;
    case CSYNC_STATUS_NO_LOCK:
        errStr = tr("CSync failed to create a lock file.");
        break;
    case CSYNC_STATUS_STATEDB_LOAD_ERROR:
        errStr = tr("CSync failed to load the state db.");
        break;
    case CSYNC_STATUS_STATEDB_WRITE_ERROR:
        errStr = tr("CSync failed to write the state db.");
        break;
    case CSYNC_STATUS_NO_MODULE:
        errStr = tr("<p>The %1 plugin for csync could not be loaded.<br/>Please verify the installation!</p>").arg(Theme::instance()->appNameGUI());
        break;
    case CSYNC_STATUS_TIMESKEW:
        errStr = tr("The system time on this client is different than the system time on the server. "
                    "Please use a time synchronization service (NTP) on the server and client machines "
                    "so that the times remain the same.");
        break;
    case CSYNC_STATUS_FILESYSTEM_UNKNOWN:
        errStr = tr("CSync could not detect the filesystem type.");
        break;
    case CSYNC_STATUS_TREE_ERROR:
        errStr = tr("CSync got an error while processing internal trees.");
        break;
    case CSYNC_STATUS_MEMORY_ERROR:
        errStr = tr("CSync failed to reserve memory.");
        break;
    case CSYNC_STATUS_PARAM_ERROR:
        errStr = tr("CSync fatal parameter error.");
        break;
    case CSYNC_STATUS_UPDATE_ERROR:
        errStr = tr("CSync processing step update failed.");
        break;
    case CSYNC_STATUS_RECONCILE_ERROR:
        errStr = tr("CSync processing step reconcile failed.");
        break;
    case CSYNC_STATUS_PROPAGATE_ERROR:
        errStr = tr("CSync processing step propagate failed.");
        break;
    case CSYNC_STATUS_REMOTE_ACCESS_ERROR:
        errStr = tr("<p>The target directory does not exist.</p><p>Please check the sync setup.</p>");
        break;
    case CSYNC_STATUS_REMOTE_CREATE_ERROR:
    case CSYNC_STATUS_REMOTE_STAT_ERROR:
        errStr = tr("A remote file can not be written. Please check the remote access.");
        break;
    case CSYNC_STATUS_LOCAL_CREATE_ERROR:
    case CSYNC_STATUS_LOCAL_STAT_ERROR:
        errStr = tr("The local filesystem can not be written. Please check permissions.");
        break;
    case CSYNC_STATUS_PROXY_ERROR:
        errStr = tr("CSync failed to connect through a proxy.");
        break;
    case CSYNC_STATUS_PROXY_AUTH_ERROR:
        errStr = tr("CSync could not authenticate at the proxy.");
        break;
    case CSYNC_STATUS_LOOKUP_ERROR:
        errStr = tr("CSync failed to lookup proxy or server.");
        break;
    case CSYNC_STATUS_SERVER_AUTH_ERROR:
        errStr = tr("CSync failed to authenticate at the %1 server.").arg(Theme::instance()->appNameGUI());
        break;
    case CSYNC_STATUS_CONNECT_ERROR:
        errStr = tr("CSync failed to connect to the network.");
        break;
    case CSYNC_STATUS_TIMEOUT:
        errStr = tr("A network connection timeout happend.");
        break;
    case CSYNC_STATUS_HTTP_ERROR:
        errStr = tr("A HTTP transmission error happened.");
        break;
    case CSYNC_STATUS_PERMISSION_DENIED:
        errStr = tr("CSync failed due to not handled permission deniend.");
        break;
    case CSYNC_STATUS_NOT_FOUND:
        errStr = tr("CSync failed to find a specific file.");
        break;
    case CSYNC_STATUS_FILE_EXISTS:
        errStr = tr("CSync tried to create a directory that already exists.");
        break;
    case CSYNC_STATUS_OUT_OF_SPACE:
        errStr = tr("CSync: No space on %1 server available.").arg(Theme::instance()->appNameGUI());
        break;
    case CSYNC_STATUS_QUOTA_EXCEEDED:
        errStr = tr("CSync: No space on %1 server available.").arg(Theme::instance()->appNameGUI());
        break;
    case CSYNC_STATUS_UNSUCCESSFUL:
        errStr = tr("CSync unspecified error.");

    default:
        errStr = tr("An internal error number %1 happend.").arg( (int) err );
    }

    return errStr;

}

int CSyncThread::treewalkLocal( TREE_WALK_FILE* file, void *data )
{
    return static_cast<CSyncThread*>(data)->treewalkFile( file, false );
}

int CSyncThread::treewalkRemote( TREE_WALK_FILE* file, void *data )
{
    return static_cast<CSyncThread*>(data)->treewalkFile( file, true );
}

int CSyncThread::walkFinalize(TREE_WALK_FILE* file, void *data )
{
    return static_cast<CSyncThread*>(data)->treewalkFinalize( file);
}

int CSyncThread::treewalkFile( TREE_WALK_FILE *file, bool remote )
{
    if( ! file ) return -1;
    SyncFileItem item;
    item._file = QString::fromUtf8( file->path );
    item._originalFile = file->path;
    item._instruction = file->instruction;
    item._dir = SyncFileItem::None;
    item._isDirectory = file->type == CSYNC_FTW_TYPE_DIR;
    item._modtime = file->modtime;
    item._etag = file->md5;
    item._size = file->size;

    SyncFileItem::Direction dir;

    int re = 0;

    if (file->instruction != CSYNC_INSTRUCTION_IGNORE
        && file->instruction != CSYNC_INSTRUCTION_REMOVE) {
      _hasFiles = true;
    }

    switch(file->instruction) {
    case CSYNC_INSTRUCTION_NONE:
    case CSYNC_INSTRUCTION_IGNORE:
        break;
    default:
        if (!_needsUpdate)
            _needsUpdate = true;
    }
    switch(file->instruction) {
    case CSYNC_INSTRUCTION_NONE:
        // No need to do anything.
        return re;
        break;
    case CSYNC_INSTRUCTION_RENAME:
        dir = !remote ? SyncFileItem::Down : SyncFileItem::Up;
        item._renameTarget = QString::fromUtf8( file->rename_path );
        if (item._isDirectory)
            _renamedFolders.insert(item._file, item._renameTarget);
        break;
    case CSYNC_INSTRUCTION_REMOVE:
        dir = !remote ? SyncFileItem::Down : SyncFileItem::Up;
        break;
    case CSYNC_INSTRUCTION_CONFLICT:
        _progressInfo.overall_file_count++;
        _progressInfo.overall_transmission_size += file->size;
        //fall trough
    case CSYNC_INSTRUCTION_IGNORE:
    case CSYNC_INSTRUCTION_ERROR:
        dir = SyncFileItem::None;
        break;
    case CSYNC_INSTRUCTION_EVAL:
    case CSYNC_INSTRUCTION_NEW:
    case CSYNC_INSTRUCTION_SYNC:
        _progressInfo.overall_file_count++;
        _progressInfo.overall_transmission_size += file->size;
        //fall trough
    case CSYNC_INSTRUCTION_STAT_ERROR:
    case CSYNC_INSTRUCTION_DELETED:
    case CSYNC_INSTRUCTION_UPDATED:
    default:
        dir = remote ? SyncFileItem::Down : SyncFileItem::Up;
        break;
    }

    switch( file->type ) {
    case CSYNC_FTW_TYPE_DIR:
        item._type = SyncFileItem::Directory;
        break;
    case CSYNC_FTW_TYPE_FILE:
        item._type = SyncFileItem::File;
        break;
    case CSYNC_FTW_TYPE_SLINK:
        item._type = SyncFileItem::SoftLink;
        break;
    default:
        item._type = SyncFileItem::UnknownType;
    }

    item._dir = dir;
    _syncedItems.append(item);

    return re;
}

int CSyncThread::treewalkFinalize(TREE_WALK_FILE* file)
{
<<<<<<< HEAD
    if (file->instruction == CSYNC_INSTRUCTION_IGNORE)
        return 0;

    // Update the instruction and etag in the csync rb_tree so it is saved on the database
    QHash<QByteArray, Action>::const_iterator action = _performedActions.constFind(file->path);
    if (action != _performedActions.constEnd()) {
        if (file->instruction != CSYNC_INSTRUCTION_NONE) {
            // it is NONE if we are in the wrong tree (remote vs. local)
=======
    SyncFileItem item; // only used for search.
    item._file= QString::fromUtf8(file->path);
    int indx = _syncedItems.indexOf(item);

    if ( indx == -1 )
        return 0;

    if( file &&
        (file->instruction == CSYNC_INSTRUCTION_STAT_ERROR ||
         file->instruction == CSYNC_INSTRUCTION_ERROR) ) {
        _mutex.lock();
        _syncedItems[indx]._instruction = file->instruction;
        _syncedItems[indx]._errorString = QString::fromUtf8(file->error_string);
        _mutex.unlock();
    }
>>>>>>> 98efab83

            qDebug() << "UPDATING " << file->path << action->instruction;

            file->instruction = action->instruction;
        }

        if (!action->etag.isNull()) {
            // Update the etag even for INSTRUCTION_NONE (eg. renames)
            file->md5 = action->etag.constData();
        }
    }
    return 0;
}

void CSyncThread::handleSyncError(CSYNC *ctx, const char *state) {
<<<<<<< HEAD
    CSYNC_ERROR_CODE err = csync_get_error( ctx );
    const char *errMsg = csync_get_error_string( ctx );
    QString errStr = csyncErrorToString(err);
    if( errMsg ) {
        errStr += QLatin1String("<br/>");
        errStr += QString::fromUtf8(errMsg);
    }
=======
    int err = csync_get_status( ctx );
    const char *errMsg = csync_get_status_string( ctx );
    QString errStr = csyncErrorToString( (CSYNC_STATUS)err, errMsg);
>>>>>>> 98efab83
    qDebug() << " #### ERROR during "<< state << ": " << errStr;

    if( CSYNC_STATUS_IS_EQUAL( err, CSYNC_STATUS_SERVICE_UNAVAILABLE ) ||
            CSYNC_STATUS_IS_EQUAL( err, CSYNC_STATUS_CONNECT_ERROR )) {
        emit csyncUnavailable();
    } else {
        emit csyncError(errStr);
    }
}

void CSyncThread::startSync()
{
    if (!_syncMutex.tryLock()) {
        qDebug() << Q_FUNC_INFO << "WARNING: Another sync seems to be running. Not starting a new one.";
        return;
    }

    if( ! _csync_ctx ) {
        qDebug() << "XXXXXXXXXXXXXXXX FAIL: do not have csync_ctx!";
    }
    qDebug() << Q_FUNC_INFO << "Sync started";

    qDebug() << "starting to sync " << qApp->thread() << QThread::currentThread();
    _syncedItems.clear();

    _mutex.lock();
    _needsUpdate = false;
    _mutex.unlock();


    // maybe move this somewhere else where it can influence a running sync?
    MirallConfigFile cfg;


    csync_set_module_property(_csync_ctx, "csync_context", _csync_ctx);
    csync_set_userdata(_csync_ctx, this);

    // TODO: This should be a part of this method, but we don't have
    // any way to get "session_key" module property from csync. Had we
    // have it, then we could keep this code and remove it from
    // AbstractCredentials implementations.
    cfg.getCredentials()->syncContextPreStart(_csync_ctx);
    // if (_lastAuthCookies.length() > 0) {
    //     // Stuff cookies inside csync, then we can avoid the intermediate HTTP 401 reply
    //     // when https://github.com/owncloud/core/pull/4042 is merged.
    //     QString cookiesAsString;
    //     foreach(QNetworkCookie c, _lastAuthCookies) {
    //         cookiesAsString += c.name();
    //         cookiesAsString += '=';
    //         cookiesAsString += c.value();
    //         cookiesAsString += "; ";
    //     }
    //     csync_set_module_property(_csync_ctx, "session_key", cookiesAsString.to
    // }

    // csync_set_auth_callback( _csync_ctx, getauth );



    _syncTime.start();

    QElapsedTimer updateTime;
    updateTime.start();
    qDebug() << "#### Update start #################################################### >>";
    if( csync_update(_csync_ctx) < 0 ) {
        handleSyncError(_csync_ctx, "csync_update");
        return;
    }
    qDebug() << "<<#### Update end #################################################### " << updateTime.elapsed();

    if( csync_reconcile(_csync_ctx) < 0 ) {
        handleSyncError(_csync_ctx, "csync_reconcile");
        return;
    }

    _progressInfo = Progress::Info();

    _hasFiles = false;
    bool walkOk = true;
    if( csync_walk_local_tree(_csync_ctx, &treewalkLocal, 0) < 0 ) {
        qDebug() << "Error in local treewalk.";
        walkOk = false;
    }
    if( walkOk && csync_walk_remote_tree(_csync_ctx, &treewalkRemote, 0) < 0 ) {
        qDebug() << "Error in remote treewalk.";
    }

    // Adjust the paths for the renames.
    for (SyncFileItemVector::iterator it = _syncedItems.begin();
            it != _syncedItems.end(); ++it) {
        it->_file = adjustRenamedPath(it->_file);
    }

    qSort(_syncedItems);

    if (!_hasFiles && !_syncedItems.isEmpty()) {
        qDebug() << Q_FUNC_INFO << "All the files are going to be removed, asking the user";
        bool cancel = false;
        emit aboutToRemoveAllFiles(_syncedItems.first()._dir, &cancel);
        if (cancel) {
            qDebug() << Q_FUNC_INFO << "Abort sync";
            return;
        }
    }

    if (_needsUpdate)
        emit(started());

    ne_session_s *session = 0;
    // that call to set property actually is a get which will return the session
    csync_set_module_property(_csync_ctx, "get_dav_session", &session);
    Q_ASSERT(session);

    _progressDataBase.load(_localPath);
    _propagator.reset(new OwncloudPropagator (session, _localPath, _remotePath, &_progressDataBase));
    connect(_propagator.data(), SIGNAL(completed(SyncFileItem, CSYNC_ERROR_CODE)),
            this, SLOT(transferCompleted(SyncFileItem, CSYNC_ERROR_CODE)), Qt::QueuedConnection);
    connect(_propagator.data(), SIGNAL(progress(Progress::Kind,QString,quint64,quint64)),
            this, SLOT(slotProgress(Progress::Kind,QString,quint64,quint64)));
    _iterator = 0;

    int downloadLimit = 0;
    if (cfg.useDownloadLimit()) {
        downloadLimit = cfg.downloadLimit() * 1000;
    }
    _propagator->_downloadLimit = downloadLimit;

    int uploadLimit = -75; // 75%
    int useUpLimit = cfg.useUploadLimit();
    if ( useUpLimit >= 1) {
        uploadLimit = cfg.uploadLimit() * 1000;
    } else if (useUpLimit == 0) {
        uploadLimit = 0;
    }
    _propagator->_uploadLimit = uploadLimit;

    slotProgress(Progress::StartSync, QString(), 0, 0);

    startNextTransfer();
}

void CSyncThread::transferCompleted(const SyncFileItem &item, CSYNC_ERROR_CODE error)
{
    Action a;
    a.instruction = item._instruction;

    // if the propagator had an error for a file, put the error string into the synced item
    if( error != CSYNC_ERR_NONE
            || a.instruction == CSYNC_INSTRUCTION_ERROR) {

        // Search for the item in the starting from _iterator because it should be a bit before it.
        // This works because SyncFileItem::operator== only compare the file name;
        int idx = _syncedItems.lastIndexOf(item, _iterator);
        if (idx >= 0) {
            _syncedItems[idx]._instruction = CSYNC_INSTRUCTION_ERROR;
            _syncedItems[idx]._errorString = csyncErrorToString( error );
            _syncedItems[idx]._errorDetail = item._errorDetail;
            _syncedItems[idx]._httpCode    = item._httpCode;
            qDebug() << "File " << item._file << " propagator error " << _syncedItems[idx]._errorString
                     << "(" << item._errorString << ")";
        }

        if (item._isDirectory && item._instruction == CSYNC_INSTRUCTION_REMOVE
                && a.instruction == CSYNC_INSTRUCTION_DELETED) {
            _lastDeleted = item._file;
        } else {
            _lastDeleted.clear();
        }
    }

    a.etag = item._etag;
    _performedActions.insert(item._originalFile, a);

    if (item._instruction == CSYNC_INSTRUCTION_RENAME) {
        if (a.instruction == CSYNC_INSTRUCTION_DELETED) {
            // we should update the etag on the destination as well
            a.instruction = CSYNC_INSTRUCTION_NONE;
        } else { // ERROR
            a.instruction = CSYNC_INSTRUCTION_ERROR;
        }
        _performedActions.insert(item._renameTarget.toUtf8(), a);
    }

    if (!item._isDirectory && a.instruction == CSYNC_INSTRUCTION_UPDATED) {
        slotProgress((item._dir != SyncFileItem::Up) ? Progress::EndDownload : Progress::EndUpload,
                     item._file, item._size, item._size);
        _progressInfo.current_file_no++;
        _progressInfo.overall_current_bytes += item._size;
    }

    startNextTransfer();
}

void CSyncThread::startNextTransfer()
{
    while (_iterator < _syncedItems.size() && !_propagator->_hasFatalError) {
        const SyncFileItem &item = _syncedItems.at(_iterator);
        ++_iterator;
        if (!_lastDeleted.isEmpty() && item._file.startsWith(_lastDeleted)
                && item._instruction == CSYNC_INSTRUCTION_REMOVE) {
            // If the item's name starts with the name of the previously deleted directory, we
            // can assume this file was already destroyed by the previous recursive call.
            Action a;
            a.instruction = CSYNC_INSTRUCTION_DELETED;
            _performedActions.insert(item._originalFile, a);
            continue;
        }
        _propagator->_etag.clear(); // FIXME : set to the right one

        if (item._instruction == CSYNC_INSTRUCTION_SYNC || item._instruction == CSYNC_INSTRUCTION_NEW
                || item._instruction == CSYNC_INSTRUCTION_CONFLICT) {
            slotProgress((item._dir != SyncFileItem::Up) ? Progress::StartDownload : Progress::StartUpload,
                         item._file, 0, item._size);
        }

        _propagator->propagate(item);
        return; //propagate is async.
    }

    // Everything is finished.
    _progressDataBase.save(_localPath);

    if( csync_walk_local_tree(_csync_ctx, &walkFinalize, 0) < 0 ||
        csync_walk_remote_tree( _csync_ctx, &walkFinalize, 0 ) < 0 ) {
        qDebug() << "Error in finalize treewalk.";
    } else {
    // emit the treewalk results.
        emit treeWalkResult(_syncedItems);
    }

    csync_commit(_csync_ctx);

    qDebug() << "CSync run took " << _syncTime.elapsed() << " Milliseconds";
    slotProgress(Progress::EndSync,QString(), 0 , 0);
    emit finished();
    _propagator.reset(0);
    _syncMutex.unlock();
}

Progress::Kind CSyncThread::csyncToProgressKind( enum csync_notify_type_e kind )
{
    Progress::Kind pKind = Progress::Invalid;

    switch(kind) {
    case CSYNC_NOTIFY_INVALID:
        pKind = Progress::Invalid;
        break;
    case CSYNC_NOTIFY_START_SYNC_SEQUENCE:
        pKind = Progress::StartSync;
        break;
    case CSYNC_NOTIFY_START_DOWNLOAD:
        pKind = Progress::StartDownload;
        break;
    case CSYNC_NOTIFY_START_UPLOAD:
        pKind = Progress::StartUpload;
        break;
    case CSYNC_NOTIFY_PROGRESS:
        pKind = Progress::Context;
        break;
    case CSYNC_NOTIFY_FINISHED_DOWNLOAD:
        pKind = Progress::EndDownload;
        break;
    case CSYNC_NOTIFY_FINISHED_UPLOAD:
        pKind = Progress::EndUpload;
        break;
    case CSYNC_NOTIFY_FINISHED_SYNC_SEQUENCE:
        pKind = Progress::EndSync;
        break;
    case CSYNC_NOTIFY_START_DELETE:
        pKind = Progress::StartDelete;
        break;
    case CSYNC_NOTIFY_END_DELETE:
        pKind = Progress::EndDelete;
        break;
    case CSYNC_NOTIFY_ERROR:
        pKind = Progress::Error;
        break;
    default:
        pKind = Progress::Invalid;
        break;
    }
    return pKind;
}

void CSyncThread::slotProgress(Progress::Kind kind, const QString &file, quint64 curr, quint64 total)
{
    Progress::Info pInfo = _progressInfo;

    pInfo.kind                  = kind;
    pInfo.current_file          = file;
    pInfo.file_size             = total;
    pInfo.current_file_bytes    = curr;

    pInfo.overall_current_bytes += curr;
    pInfo.timestamp = QDateTime::currentDateTime();

    // Connect to something in folder!
    transmissionProgress( pInfo );
}

/* Given a path on the remote, give the path as it is when the rename is done */
QString CSyncThread::adjustRenamedPath(const QString& original)
{
    int slashPos = original.size();
    while ((slashPos = original.lastIndexOf('/' , slashPos - 1)) > 0) {
        QHash< QString, QString >::const_iterator it = _renamedFolders.constFind(original.left(slashPos));
        if (it != _renamedFolders.constEnd()) {
            return *it + original.mid(slashPos);
        }
    }
    return original;
}
} // ns Mirall<|MERGE_RESOLUTION|>--- conflicted
+++ resolved
@@ -67,11 +67,7 @@
 
 //Convert an error code from csync to a user readable string.
 // Keep that function thread safe as it can be called from the sync thread or the main thread
-<<<<<<< HEAD
-QString CSyncThread::csyncErrorToString( CSYNC_ERROR_CODE err )
-=======
-QString CSyncThread::csyncErrorToString(CSYNC_STATUS err, const char *errString )
->>>>>>> 98efab83
+QString CSyncThread::csyncErrorToString(CSYNC_STATUS )
 {
     QString errStr;
 
@@ -278,7 +274,6 @@
 
 int CSyncThread::treewalkFinalize(TREE_WALK_FILE* file)
 {
-<<<<<<< HEAD
     if (file->instruction == CSYNC_INSTRUCTION_IGNORE)
         return 0;
 
@@ -287,23 +282,6 @@
     if (action != _performedActions.constEnd()) {
         if (file->instruction != CSYNC_INSTRUCTION_NONE) {
             // it is NONE if we are in the wrong tree (remote vs. local)
-=======
-    SyncFileItem item; // only used for search.
-    item._file= QString::fromUtf8(file->path);
-    int indx = _syncedItems.indexOf(item);
-
-    if ( indx == -1 )
-        return 0;
-
-    if( file &&
-        (file->instruction == CSYNC_INSTRUCTION_STAT_ERROR ||
-         file->instruction == CSYNC_INSTRUCTION_ERROR) ) {
-        _mutex.lock();
-        _syncedItems[indx]._instruction = file->instruction;
-        _syncedItems[indx]._errorString = QString::fromUtf8(file->error_string);
-        _mutex.unlock();
-    }
->>>>>>> 98efab83
 
             qDebug() << "UPDATING " << file->path << action->instruction;
 
@@ -319,19 +297,13 @@
 }
 
 void CSyncThread::handleSyncError(CSYNC *ctx, const char *state) {
-<<<<<<< HEAD
-    CSYNC_ERROR_CODE err = csync_get_error( ctx );
-    const char *errMsg = csync_get_error_string( ctx );
-    QString errStr = csyncErrorToString(err);
+    err = csync_get_status( ctx );
+    const char *errMsg = csync_get_status_string( ctx );
+    QString errStr = csyncErrorToString(CSYNC_STATUS(err));
     if( errMsg ) {
         errStr += QLatin1String("<br/>");
         errStr += QString::fromUtf8(errMsg);
     }
-=======
-    int err = csync_get_status( ctx );
-    const char *errMsg = csync_get_status_string( ctx );
-    QString errStr = csyncErrorToString( (CSYNC_STATUS)err, errMsg);
->>>>>>> 98efab83
     qDebug() << " #### ERROR during "<< state << ": " << errStr;
 
     if( CSYNC_STATUS_IS_EQUAL( err, CSYNC_STATUS_SERVICE_UNAVAILABLE ) ||
