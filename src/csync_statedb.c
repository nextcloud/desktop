--- conflicted
+++ resolved
@@ -381,17 +381,11 @@
                                "phash INTEGER(8),"
                                "modtime INTEGER(8),"
                                "md5 VARCHAR(32),"
-<<<<<<< HEAD
                                "chunk INTEGER(4),"
                                "transferid INTEGER(4),"
                                "error_count INTEGER(8),"
                                "tmpfile VARCHAR(4096),"
-=======
-                               "chunk INTEGER(8),"
-                               "error_count INTEGER(8),"
-                               "tmpfile VARCHAR(4096),"
                                "error_string VARCHAR(4096),"
->>>>>>> 959c9877
                                "PRIMARY KEY(phash)"
                                ");"
   );
@@ -435,7 +429,6 @@
     return -1;
   }
   c_strlist_destroy(result);
-<<<<<<< HEAD
 
   result = csync_statedb_query(ctx,
       "DROP TABLE IF EXISTS version;"
@@ -444,8 +437,6 @@
     return -1;
   }
   c_strlist_destroy(result);
-=======
->>>>>>> 959c9877
 
   return 0;
 }
@@ -911,11 +902,7 @@
   c_strlist_t *result = NULL;
 
   if( ! csync_get_statedb_exists(ctx)) return ret;
-<<<<<<< HEAD
-  stmt = sqlite3_mprintf("SELECT error_count, chunk, transferid, tmpfile FROM progress WHERE phash='%llu' AND modtime='%lld' AND md5='%q'",
-=======
-  stmt = sqlite3_mprintf("SELECT error_count, chunk, tmpfile, error_string FROM progress WHERE phash='%llu' AND modtime='%lld' AND md5='%q'",
->>>>>>> 959c9877
+  stmt = sqlite3_mprintf("SELECT error_count, chunk, transferid, tmpfile, error_string FROM progress WHERE phash='%llu' AND modtime='%lld' AND md5='%q'",
                          (long long unsigned int) phash, (long long signed int) modtime, md5);
   if (!stmt) return ret;
 
@@ -925,31 +912,18 @@
     return NULL;
   }
 
-<<<<<<< HEAD
-  if (result->count == 4) {
+  if (result->count == 5) {
     ret = c_malloc(sizeof(csync_progressinfo_t));
     if (!ret) goto out;
     ret->next = NULL;
+    ret->chunk = atoi(result->vector[1]);
     ret->error = atoi(result->vector[0]);
-    ret->chunk = atoi(result->vector[1]);
     ret->transferId = atoi(result->vector[2]);
     ret->tmpfile = c_strdup(result->vector[3]);
     ret->md5 = md5 ? c_strdup(md5) : NULL;
     ret->modtime = modtime;
     ret->phash = phash;
-=======
-  if (result->count == 4) {  /* 4 This is the number of selected things. */
-    ret = c_malloc(sizeof(csync_progressinfo_t));
-    if (!ret) goto out;
-    ret->next = NULL;
-    ret->chunk = atoi(result->vector[1]);
-    ret->error = atoi(result->vector[0]);
-    ret->tmpfile = c_strdup(result->vector[2]);
-    ret->md5 = md5 ? c_strdup(md5) : NULL;
-    ret->modtime = modtime;
-    ret->phash = phash;
-    ret->error_string = c_strdup(result->vector[3]);
->>>>>>> 959c9877
+    ret->error_string = c_strdup(result->vector[4]);
   }
 out:
   c_strlist_destroy(result);
@@ -961,10 +935,7 @@
   if (!pi) return;
   SAFE_FREE(pi->md5);
   SAFE_FREE(pi->tmpfile);
-<<<<<<< HEAD
-=======
   SAFE_FREE(pi->error_string);
->>>>>>> 959c9877
   SAFE_FREE(pi);
 }
 
@@ -975,27 +946,18 @@
 
   while (rc > -1 && pi) {
     stmt = sqlite3_mprintf("INSERT INTO progress "
-<<<<<<< HEAD
-    "(phash, modtime, md5, chunk, transferid, error_count, tmpfile) VALUES"
-    "(%llu, %lld, '%q', %d, %d, %d, '%q');",
-=======
-    "(phash, modtime, md5, chunk, error_count, tmpfile, error_string) VALUES"
-    "(%llu, %lld, '%q', %d, %d, '%q', '%q');",
->>>>>>> 959c9877
+    "(phash, modtime, md5, chunk, transferid, error_count, tmpfile, error_string) VALUES"
+    "(%llu, %lld, '%q', %d, %d, %d, '%q', '%q');",
       (long long signed int) pi->phash,
       (long long int) pi->modtime,
       pi->md5,
       pi->chunk,
-<<<<<<< HEAD
       pi->transferId,
       pi->error,
-      pi->tmpfile);
-=======
       pi->error,
       pi->tmpfile,
       pi->error_string
     );
->>>>>>> 959c9877
 
     if (stmt == NULL) {
       return -1;
