/*
 * Copyright (C) by Klaas Freitag <freitag@owncloud.com>
 *
 * This program is free software; you can redistribute it and/or modify
 * it under the terms of the GNU General Public License as published by
 * the Free Software Foundation; either version 2 of the License, or
 * (at your option) any later version.
 *
 * This program is distributed in the hope that it will be useful, but
 * WITHOUT ANY WARRANTY; without even the implied warranty of MERCHANTABILITY
 * or FITNESS FOR A PARTICULAR PURPOSE. See the GNU General Public License
 * for more details.
 */

// event masks
#include "folderwatcher.h"

#include <stdint.h>

#include <QFileInfo>
#include <QFlags>
#include <QDir>
#include <QMutexLocker>
#include <QStringList>
#include <QTimer>

#if defined(Q_OS_WIN)
#include "folderwatcher_win.h"
#elif defined(Q_OS_MAC)
#include "folderwatcher_mac.h"
#elif defined(Q_OS_UNIX)
#include "folderwatcher_linux.h"
#endif

#include "folder.h"
#include "filesystem.h"

using namespace std::chrono_literals;

namespace OCC {

Q_LOGGING_CATEGORY(lcFolderWatcher, "gui.folderwatcher", QtInfoMsg)

FolderWatcher::FolderWatcher(Folder *folder)
    : QObject(folder)
    , _folder(folder)
{
}

FolderWatcher::~FolderWatcher()
{
}

void FolderWatcher::init(const QString &root)
{
    _d.reset(new FolderWatcherPrivate(this, root));
    _timer.start();
}

bool FolderWatcher::pathIsIgnored(const QString &path)
{
    if (path.isEmpty())
        return true;
    if (!_folder)
        return false;
    if (_folder->isFileExcludedAbsolute(path) && !Utility::isConflictFile(path)) {
        qCDebug(lcFolderWatcher) << "* Ignoring file" << path;
        return true;
    }
    return false;
}

bool FolderWatcher::isReliable() const
{
    return _isReliable;
}

void FolderWatcher::startNotificatonTest(const QString &path)
{
#ifdef Q_OS_MAC
    // Testing the folder watcher on OSX is harder because the watcher
    // automatically discards changes that were performed by our process.
    // It would still be useful to test but the OSX implementation
    // is deferred until later.
    return;
#endif

    Q_ASSERT(_testNotificationPath.isEmpty());
    Q_ASSERT(!path.isEmpty());
    _testNotificationPath = path;

    // Don't do the local file modification immediately:
    // wait for FolderWatchPrivate::_ready
    startNotificationTestWhenReady();
}

void FolderWatcher::startNotificationTestWhenReady()
{
<<<<<<< HEAD
    if (!_d->isReady()) {
        QTimer::singleShot(1s, this, &FolderWatcher::startNotificationTestWhenReady);
=======
    if (!_testNotificationPath.isEmpty()) {
        // we already received the notification
        return;
    }
    if (!_d->_ready) {
        QTimer::singleShot(1000, this, &FolderWatcher::startNotificationTestWhenReady);
>>>>>>> 72551aee
        return;
    }

    if (OC_ENSURE(QFile::exists(_testNotificationPath))) {
        const auto mtime = FileSystem::getModTime(_testNotificationPath);
        FileSystem::setModTime(_testNotificationPath, mtime + 1);
    } else {
        QFile f(_testNotificationPath);
        f.open(QIODevice::WriteOnly | QIODevice::Append);
    }

    QTimer::singleShot(5s, this, [this]() {
        if (!_testNotificationPath.isEmpty())
            emit becameUnreliable(tr("The watcher did not receive a test notification."));
        _testNotificationPath.clear();
    });
}


int FolderWatcher::testLinuxWatchCount() const
{
#ifdef Q_OS_LINUX
    return _d->testWatchCount();
#else
    return -1;
#endif
}

void FolderWatcher::changeDetected(const QString &path)
{
    QStringList paths(path);
    changeDetected(paths);
}

void FolderWatcher::changeDetected(const QStringList &paths)
{
    // TODO: this shortcut doesn't look very reliable:
    //   - why is the timeout only 1 second?
    //   - what if there is more than one file being updated frequently?
    //   - why do we skip the file altogether instead of e.g. reducing the upload frequency?

    // Check if the same path was reported within the last second.
    const QSet<QString> pathsSet = paths.toSet();
    if (pathsSet == _lastPaths && _timer.elapsed() < 1000) {
        // the same path was reported within the last second. Skip.
        return;
    }
    _lastPaths = pathsSet;
    _timer.restart();

    // ------- handle ignores:
    for (const auto &path : pathsSet) {
        if (!_testNotificationPath.isEmpty()
            && Utility::fileNamesEqual(path, _testNotificationPath)) {
            _testNotificationPath.clear();
        }
        if (pathIsIgnored(path)) {
            continue;
        }

        qCInfo(lcFolderWatcher) << "Detected changes in paths:" << path;
        emit pathChanged(path);
    }
}

} // namespace OCC<|MERGE_RESOLUTION|>--- conflicted
+++ resolved
@@ -96,17 +96,12 @@
 
 void FolderWatcher::startNotificationTestWhenReady()
 {
-<<<<<<< HEAD
-    if (!_d->isReady()) {
-        QTimer::singleShot(1s, this, &FolderWatcher::startNotificationTestWhenReady);
-=======
     if (!_testNotificationPath.isEmpty()) {
         // we already received the notification
         return;
     }
-    if (!_d->_ready) {
-        QTimer::singleShot(1000, this, &FolderWatcher::startNotificationTestWhenReady);
->>>>>>> 72551aee
+    if (!_d->isReady()) {
+        QTimer::singleShot(1s, this, &FolderWatcher::startNotificationTestWhenReady);
         return;
     }
 
