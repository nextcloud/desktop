--- conflicted
+++ resolved
@@ -385,7 +385,6 @@
 
     // Expiry state
     _ui->calendar->setMinimumDate(QDate::currentDate().addDays(1));
-<<<<<<< HEAD
     if (!selectionUnchanged) {
         if (share && share->getExpireDate().isValid()) {
             _ui->checkBox_expire->setChecked(true);
@@ -401,33 +400,7 @@
         } else {
             _ui->checkBox_expire->setChecked(false);
             _ui->calendar->setEnabled(false);
-=======
-    if (share && share->getExpireDate().isValid()) {
-        _ui->checkBox_expire->setChecked(true);
-        _ui->calendar->setDate(share->getExpireDate());
-        _ui->calendar->setEnabled(true);
-    } else if (createNew) {
-        const QDate defaultExpire = capabilityDefaultExpireDate();
-        if (defaultExpire.isValid())
-            _ui->calendar->setDate(defaultExpire);
-        const bool enabled = _expiryRequired || defaultExpire.isValid();
-        _ui->checkBox_expire->setChecked(enabled);
-        _ui->calendar->setEnabled(enabled);
-    } else {
-        _ui->checkBox_expire->setChecked(false);
-        _ui->calendar->setEnabled(false);
-    }
-
-    // Public upload state
-    if (share && share->getPublicUpload()) {
-        if (share->getShowFileListing()) {
-            _ui->radio_readWrite->setChecked(true);
-        } else {
-            _ui->radio_uploadOnly->setChecked(true);
->>>>>>> 120c696e
         }
-    } else {
-        _ui->radio_readOnly->setChecked(true);
     }
     // Allows checking expiry on old shares created before it was required.
     _ui->checkBox_expire->setEnabled(!_ui->checkBox_expire->isChecked() || !_expiryRequired);
