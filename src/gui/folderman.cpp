/*
 * Copyright (C) by Klaas Freitag <freitag@owncloud.com>
 *
 * This program is free software; you can redistribute it and/or modify
 * it under the terms of the GNU General Public License as published by
 * the Free Software Foundation; either version 2 of the License, or
 * (at your option) any later version.
 *
 * This program is distributed in the hope that it will be useful, but
 * WITHOUT ANY WARRANTY; without even the implied warranty of MERCHANTABILITY
 * or FITNESS FOR A PARTICULAR PURPOSE. See the GNU General Public License
 * for more details.
 */

#include "folderman.h"
#include "configfile.h"
#include "folder.h"
#include "syncresult.h"
#include "theme.h"
#include "socketapi.h"
#include "account.h"
#include "accountmigrator.h"

#include <neon/ne_socket.h>

#ifdef Q_OS_MAC
#include <CoreServices/CoreServices.h>
#endif
#ifdef Q_OS_WIN
#include <shlobj.h>
#endif

#include <QMessageBox>
#include <QPointer>
#include <QtCore>

namespace OCC {

FolderMan* FolderMan::_instance = 0;

/**
 * The minimum time between a sync being requested and it
 * being executed in milliseconds.
 *
 * This delay must be larger than the minFileAgeForUpload in
 * the propagator.
 */
static int msBetweenRequestAndSync = 2000;

FolderMan::FolderMan(QObject *parent) :
    QObject(parent),
    _syncEnabled( true )
{
    _folderChangeSignalMapper = new QSignalMapper(this);
    connect(_folderChangeSignalMapper, SIGNAL(mapped(const QString &)),
            this, SIGNAL(folderSyncStateChange(const QString &)));

    ne_sock_init();
    Q_ASSERT(!_instance);
    _instance = this;

    _socketApi = new SocketApi(this);
    _socketApi->slotReadExcludes();
}

FolderMan *FolderMan::instance()
{
    return _instance;
}

FolderMan::~FolderMan()
{
    qDeleteAll(_folderMap);
    ne_sock_exit();
    _instance = 0;
}

OCC::Folder::Map FolderMan::map()
{
    return _folderMap;
}

// Attention: this function deletes the folder object to which
// the alias refers. Do NOT USE the folder pointer any more after
// having this called.
void FolderMan::unloadFolder( const QString& alias )
{
    Folder *f = 0;
    if( _folderMap.contains(alias)) {
        f = _folderMap[alias];
    }
    if( f ) {
        if( _socketApi ) {
            _socketApi->slotUnregisterPath(alias);
        }

        _folderChangeSignalMapper->removeMappings(f);
        if( _folderWatchers.contains(alias)) {
            _folderWatchers.remove(alias);
        }
        _folderMap.remove( alias );
        delete f;
    }
}

int FolderMan::unloadAllFolders()
{
    int cnt = 0;

    // clear the list of existing folders.
    Folder::MapIterator i(_folderMap);
    while (i.hasNext()) {
        i.next();
        unloadFolder(i.key());
        cnt++;
    }
    _currentSyncFolder.clear();
    _scheduleQueue.clear();

    Q_ASSERT(_folderMap.count() == 0);
    return cnt;
}

// add a monitor to the local file system. If there is a change in the
// file system, the method slotFolderMonitorFired is triggered through
// the SignalMapper
void FolderMan::registerFolderMonitor( Folder *folder )
{
    if( !folder ) return;

    if( !_folderWatchers.contains(folder->alias() ) ) {
<<<<<<< HEAD
        FolderWatcher *fw = new FolderWatcher(folder->path(), this);
        ConfigFile cfg;
        fw->addIgnoreListFile( cfg.excludeFile(ConfigFile::SystemScope) );
        fw->addIgnoreListFile( cfg.excludeFile(ConfigFile::UserScope) );
=======
        FolderWatcher *fw = new FolderWatcher(folder->path(), folder);
        MirallConfigFile cfg;
        fw->addIgnoreListFile( cfg.excludeFile(MirallConfigFile::SystemScope) );
        fw->addIgnoreListFile( cfg.excludeFile(MirallConfigFile::UserScope) );
>>>>>>> 3f5887cc

        // Connect the pathChanged signal, which comes with the changed path,
        // to the signal mapper which maps to the folder alias. The changed path
        // is lost this way, but we do not need it for the current implementation.
        connect(fw, SIGNAL(pathChanged(QString)), folder, SLOT(slotWatchedPathChanged(QString)));
        _folderWatchers.insert(folder->alias(), fw);

        // This is at the moment only for the behaviour of the SocketApi.
        connect(fw, SIGNAL(pathChanged(QString)), folder, SLOT(watcherSlot(QString)));
    }

    // register the folder with the socket API
    if( _socketApi ) {
        _socketApi->slotRegisterPath(folder->alias());
    }
}

void FolderMan::addMonitorPath( const QString& alias, const QString& path )
{
    if( !alias.isEmpty() && _folderWatchers.contains(alias) ) {
        FolderWatcher *fw = _folderWatchers[alias];

        if( fw ) {
            fw->addPath(path);
        }
    }
}

void FolderMan::removeMonitorPath( const QString& alias, const QString& path )
{
    if( !alias.isEmpty() && _folderWatchers.contains(alias) ) {
        FolderWatcher *fw = _folderWatchers[alias];

        if( fw ) {
            fw->removePath(path);
        }
    }
}

int FolderMan::setupFolders()
{
  qDebug() << "* Setup folders from " << _folderConfigPath;

  unloadAllFolders();

  ConfigFile cfg;
  QDir storageDir(cfg.configPath());
  storageDir.mkpath(QLatin1String("folders"));
  _folderConfigPath = cfg.configPath() + QLatin1String("folders");

  QDir dir( _folderConfigPath );
  //We need to include hidden files just in case the alias starts with '.'
  dir.setFilter(QDir::Files | QDir::Hidden);
  QStringList list = dir.entryList();

  if( list.count() == 0 ) {
      // maybe the account was just migrated.
      Account *acc = AccountManager::instance()->account();
      if ( acc && acc->wasMigrated() ) {
          AccountMigrator accMig;
          list = accMig.migrateFolderDefinitons();
      }
  }

  foreach ( const QString& alias, list ) {
    Folder *f = setupFolderFromConfigFile( alias );
    if( f ) {
        slotScheduleSync(alias);
        emit( folderSyncStateChange( f->alias() ) );
    }
  }

  emit folderListLoaded(_folderMap);

  // return the number of valid folders.
  return _folderMap.size();
}

bool FolderMan::ensureJournalGone(const QString &localPath)
{
	// FIXME move this to UI, not libowncloudsync
    // remove old .csync_journal file
    QString stateDbFile = localPath+QLatin1String("/.csync_journal.db");
    while (QFile::exists(stateDbFile) && !QFile::remove(stateDbFile)) {
        int ret = QMessageBox::warning(0, tr("Could not reset folder state"),
                                       tr("An old sync journal '%1' was found, "
                                          "but could not be removed. Please make sure "
                                          "that no application is currently using it.")
                                       .arg(QDir::fromNativeSeparators(QDir::cleanPath(stateDbFile))),
                                       QMessageBox::Retry|QMessageBox::Abort);
        if (ret == QMessageBox::Abort) {
            return false;
        }
    }
    return true;
}

#define SLASH_TAG   QLatin1String("__SLASH__")
#define BSLASH_TAG  QLatin1String("__BSLASH__")
#define QMARK_TAG   QLatin1String("__QMARK__")
#define PERCENT_TAG QLatin1String("__PERCENT__")
#define STAR_TAG    QLatin1String("__STAR__")
#define COLON_TAG   QLatin1String("__COLON__")
#define PIPE_TAG    QLatin1String("__PIPE__")
#define QUOTE_TAG   QLatin1String("__QUOTE__")
#define LT_TAG      QLatin1String("__LESS_THAN__")
#define GT_TAG      QLatin1String("__GREATER_THAN__")
#define PAR_O_TAG   QLatin1String("__PAR_OPEN__")
#define PAR_C_TAG   QLatin1String("__PAR_CLOSE__")

QString FolderMan::escapeAlias( const QString& alias )
{
    QString a(alias);

    a.replace( QLatin1Char('/'), SLASH_TAG );
    a.replace( QLatin1Char('\\'), BSLASH_TAG );
    a.replace( QLatin1Char('?'), QMARK_TAG  );
    a.replace( QLatin1Char('%'), PERCENT_TAG );
    a.replace( QLatin1Char('*'), STAR_TAG );
    a.replace( QLatin1Char(':'), COLON_TAG );
    a.replace( QLatin1Char('|'), PIPE_TAG );
    a.replace( QLatin1Char('"'), QUOTE_TAG );
    a.replace( QLatin1Char('<'), LT_TAG );
    a.replace( QLatin1Char('>'), GT_TAG );
    a.replace( QLatin1Char('['), PAR_O_TAG );
    a.replace( QLatin1Char(']'), PAR_C_TAG );
    return a;
}

QString FolderMan::unescapeAlias( const QString& alias ) const
{
    QString a(alias);

    a.replace( SLASH_TAG,   QLatin1String("/") );
    a.replace( BSLASH_TAG,  QLatin1String("\\") );
    a.replace( QMARK_TAG,   QLatin1String("?")  );
    a.replace( PERCENT_TAG, QLatin1String("%") );
    a.replace( STAR_TAG,    QLatin1String("*") );
    a.replace( COLON_TAG,   QLatin1String(":") );
    a.replace( PIPE_TAG,    QLatin1String("|") );
    a.replace( QUOTE_TAG,   QLatin1String("\"") );
    a.replace( LT_TAG,      QLatin1String("<") );
    a.replace( GT_TAG,      QLatin1String(">") );
    a.replace( PAR_O_TAG,   QLatin1String("[") );
    a.replace( PAR_C_TAG,   QLatin1String("]") );

    return a;
}

// filename is the name of the file only, it does not include
// the configuration directory path
Folder* FolderMan::setupFolderFromConfigFile(const QString &file) {
    Folder *folder = 0;

    qDebug() << "  ` -> setting up:" << file;
    QString escapedAlias(file);
    // check the unescaped variant (for the case the filename comes out
    // of the directory listing. If the file is not existing, escape the
    // file and try again.
    QFileInfo cfgFile( _folderConfigPath, file);

    if( !cfgFile.exists() ) {
        // try the escaped variant.
        escapedAlias = escapeAlias(file);
        cfgFile.setFile( _folderConfigPath, escapedAlias );
    }
    if( !cfgFile.isReadable() ) {
        qDebug() << "Can not read folder definition for alias " << cfgFile.filePath();
        return folder;
    }

    QSettings settings( _folderConfigPath + QLatin1Char('/') + escapedAlias, QSettings::IniFormat);
    qDebug() << "    -> file path: " << settings.fileName();

    // Check if the filename is equal to the group setting. If not, use the group
    // name as an alias.
    QStringList groups = settings.childGroups();

    if( ! groups.contains(escapedAlias) && groups.count() > 0 ) {
        escapedAlias = groups.first();
    }

    settings.beginGroup( escapedAlias ); // read the group with the same name as the file which is the folder alias

    QString path = settings.value(QLatin1String("localPath")).toString();
    QString backend = settings.value(QLatin1String("backend")).toString();
    QString targetPath = settings.value( QLatin1String("targetPath")).toString();
    bool paused = settings.value( QLatin1String("paused"), false).toBool();
    QStringList blackList = settings.value( QLatin1String("blackList")).toStringList();
    // QString connection = settings.value( QLatin1String("connection") ).toString();
    QString alias = unescapeAlias( escapedAlias );

    if (backend.isEmpty() || backend != QLatin1String("owncloud")) {
        qWarning() << "obsolete configuration of type" << backend;
        return 0;
    }

    // cut off the leading slash, oCUrl always has a trailing.
    if( targetPath.startsWith(QLatin1Char('/')) ) {
        targetPath.remove(0,1);
    }

    folder = new Folder( alias, path, targetPath, this );
    folder->setConfigFile(cfgFile.absoluteFilePath());
    folder->setSelectiveSyncBlackList(blackList);
    qDebug() << "Adding folder to Folder Map " << folder;
    _folderMap[alias] = folder;
    if (paused) {
        folder->setSyncPaused(paused);
        _disabledFolders.insert(folder);
    }

    /* Use a signal mapper to connect the signals to the alias */
    connect(folder, SIGNAL(scheduleToSync(const QString&)), SLOT(slotScheduleSync(const QString&)));
    connect(folder, SIGNAL(syncStateChange()), _folderChangeSignalMapper, SLOT(map()));
    connect(folder, SIGNAL(syncStarted()), SLOT(slotFolderSyncStarted()));
    connect(folder, SIGNAL(syncFinished(SyncResult)), SLOT(slotFolderSyncFinished(SyncResult)));

    _folderChangeSignalMapper->setMapping( folder, folder->alias() );

    registerFolderMonitor(folder);
    return folder;
}

void FolderMan::slotSetFolderPaused( const QString& alias, bool paused )
{
    if( ! _folderMap.contains( alias ) ) {
      qDebug() << "!! Can not enable alias " << alias << ", can not be found in folderMap.";
      return;
    }

    Folder *f = _folderMap[alias];
    if( f ) {
        slotScheduleSync(alias);

        // FIXME: Use ConfigFile
        QSettings settings(f->configFile(), QSettings::IniFormat);
        settings.beginGroup(escapeAlias(f->alias()));
        if (!paused) {
            settings.remove("paused");
            _disabledFolders.remove(f);
        } else {
            settings.setValue("paused", true);
            _disabledFolders.insert(f);
        }
        emit folderSyncStateChange(alias);
    }
}

// this really terminates, ie. no questions, no prisoners.
// csync still remains in a stable state, regardless of that.
void FolderMan::terminateSyncProcess( const QString& alias )
{
    QString folderAlias = alias;
    if( alias.isEmpty() ) {
        folderAlias = _currentSyncFolder;
    }
    if( ! folderAlias.isEmpty() && _folderMap.contains(folderAlias) ) {
        Folder *f = _folderMap[folderAlias];
        if( f ) {
            f->slotTerminateSync();
            if(_currentSyncFolder == folderAlias ) {
                _currentSyncFolder.clear();
            }
        }
    }
}

Folder *FolderMan::folder( const QString& alias )
{
    if( !alias.isEmpty() ) {
        if( _folderMap.contains( alias )) {
            return _folderMap[alias];
        }
    }
    return 0;
}

SyncResult FolderMan::syncResult( const QString& alias )
{
    Folder *f = folder( alias );
    return f ? f->syncResult() : SyncResult();
}

void FolderMan::slotScheduleAllFolders()
{
    foreach( Folder *f, _folderMap.values() ) {
        if (f && ! f->syncPaused()) {
            slotScheduleSync( f->alias() );
        }
    }
}

/*
  * if a folder wants to be synced, it calls this slot and is added
  * to the queue. The slot to actually start a sync is called afterwards.
  */
void FolderMan::slotScheduleSync( const QString& alias )
{
    if( alias.isEmpty() || ! _folderMap.contains(alias) ) {
        qDebug() << "Not scheduling sync for empty or unknown folder" << alias;
        return;
    }

    if( _socketApi ) {
        // We want the SocketAPI to already now update so that it can show the EVAL icon
        // for files/folders. Only do this when not syncing, else we might get a lot
        // of those notifications.
        _socketApi->slotUpdateFolderView(alias);
    }

    qDebug() << "Schedule folder " << alias << " to sync!";

    if( ! _scheduleQueue.contains(alias) ) {
        Folder *f = _folderMap[alias];
        if ( !f )
            return;
        if( !f->syncPaused() ) {
            f->prepareToSync();
        } else {
            qDebug() << "Folder is not enabled, not scheduled!";
            if( _socketApi ) {
                _socketApi->slotUpdateFolderView(f->alias());
            }
            return;
        }
        _scheduleQueue.enqueue(alias);
    } else {
        qDebug() << " II> Sync for folder " << alias << " already scheduled, do not enqueue!";
    }

    // Look at the scheduleQueue in a bit to see if the sync is ready to start.
    // The delay here is essential as the sync will not upload files that were
    // changed too recently.
    QTimer::singleShot(msBetweenRequestAndSync, this, SLOT(slotStartScheduledFolderSync()));
}

// only enable or disable foldermans will to schedule and do syncs.
// this is not the same as Pause and Resume of folders.
void FolderMan::setSyncEnabled( bool enabled )
{
    if (!_syncEnabled && enabled && !_scheduleQueue.isEmpty()) {
        // We have things in our queue that were waiting the the connection to go back on.
        QTimer::singleShot(200, this, SLOT(slotStartScheduledFolderSync()));
    }
    _syncEnabled = enabled;
    // force a redraw in case the network connect status changed
    emit( folderSyncStateChange(QString::null) );
}

/*
  * slot to start folder syncs.
  * It is either called from the slot where folders enqueue themselves for
  * syncing or after a folder sync was finished.
  */
void FolderMan::slotStartScheduledFolderSync()
{
    if( !_currentSyncFolder.isEmpty() ) {
        qDebug() << "Currently folder " << _currentSyncFolder << " is running, wait for finish!";
        return;
    }

    if( ! _syncEnabled ) {
        qDebug() << "FolderMan: Syncing is disabled, no scheduling.";
        return;
    }

    // Try to start the top scheduled sync.
    qDebug() << "XX slotScheduleFolderSync: folderQueue size: " << _scheduleQueue.count();
    if( !_scheduleQueue.isEmpty() ) {
        const QString alias = _scheduleQueue.dequeue();
        if( !_folderMap.contains( alias ) ) {
            qDebug() << "FolderMan: Not syncing queued folder" << alias << ": not in folder map anymore";
            return;
        }

        // Start syncing this folder!
        Folder *f = _folderMap[alias];
        if( f && !f->syncPaused() ) {
            _currentSyncFolder = alias;

            f->startSync( QStringList() );

            // reread the excludes of the socket api
            // FIXME: the excludes need rework.
            if( _socketApi ) {
                _socketApi->slotClearExcludesList();
                _socketApi->slotReadExcludes();
            }
        }
    }
}

void FolderMan::slotFolderSyncStarted( )
{
    qDebug() << ">===================================== sync started for " << _currentSyncFolder;
}

/*
  * a folder indicates that its syncing is finished.
  * Start the next sync after the system had some milliseconds to breath.
  * This delay is particularly useful to avoid late file change notifications
  * (that we caused ourselves by syncing) from triggering another spurious sync.
  */
void FolderMan::slotFolderSyncFinished( const SyncResult& )
{
    qDebug() << "<===================================== sync finished for " << _currentSyncFolder;

    _currentSyncFolder.clear();

    QTimer::singleShot(200, this, SLOT(slotStartScheduledFolderSync()));
}

void FolderMan::addFolderDefinition(const QString& alias, const QString& sourceFolder,
                                    const QString& targetPath, const QStringList &selectiveSyncBlackList )
{
    QString escapedAlias = escapeAlias(alias);
    // Create a settings file named after the alias
    QSettings settings( _folderConfigPath + QLatin1Char('/') + escapedAlias, QSettings::IniFormat);
    settings.beginGroup(escapedAlias);
    settings.setValue(QLatin1String("localPath"),   sourceFolder );
    settings.setValue(QLatin1String("targetPath"),  targetPath );
    // for compat reasons
    settings.setValue(QLatin1String("backend"),     "owncloud" );
    settings.setValue(QLatin1String("connection"),  Theme::instance()->appName());
    settings.setValue(QLatin1String("blackList"), selectiveSyncBlackList);
    settings.sync();
}

Folder *FolderMan::folderForPath(const QString &path)
{
    QString absolutePath = QDir::cleanPath(path)+QLatin1Char('/');

    foreach(Folder* folder, this->map().values()) {
        const QString folderPath = QDir::cleanPath(folder->path())+QLatin1Char('/');

        if(absolutePath.startsWith(folderPath)) {
            //qDebug() << "found folder: " << folder->path() << " for " << absolutePath;
            return folder;
        }
    }
    qDebug() << "ERROR: could not find folder for " << absolutePath;
    return 0;
}

void FolderMan::removeAllFolderDefinitions()
{
    foreach( Folder *f, _folderMap.values() ) {
        if(f) {
            slotRemoveFolder( f->alias() );
        }
    }
    // clear the queue.
    _scheduleQueue.clear();

}

void FolderMan::slotRemoveFolder( const QString& alias )
{
    if( alias.isEmpty() ) return;

    if( _currentSyncFolder == alias ) {
        // terminate if the sync is currently underway.
        terminateSyncProcess( alias );
    }
    removeFolder(alias);
}

// remove a folder from the map. Should be sure n
void FolderMan::removeFolder( const QString& alias )
{
    Folder *f = 0;

    _scheduleQueue.removeAll(alias);

    if( _folderMap.contains( alias )) {
        qDebug() << "Removing " << alias;
        f = _folderMap[alias]; // do not remove from the map, that is done in unloadFolder.
    } else {
        qDebug() << "!! Can not remove " << alias << ", not in folderMap.";
    }

    if( f ) {
        f->wipe();

        // can be removed if we are able to delete the folder object.
        f->setSyncPaused(true);

        // remove the folder configuration
        QFile file(f->configFile() );
        if( file.exists() ) {
            qDebug() << "Remove folder config file " << file.fileName();
            file.remove();
        }

        unloadFolder( alias ); // now the folder object is gone.

        // FIXME: this is a temporar dirty fix against a crash happening because
        // the csync owncloud module still has static components. Activate the
        // delete once the module is fixed.
        // f->deleteLater();
    }
}

QString FolderMan::getBackupName( QString fullPathName ) const
{
    if (fullPathName.endsWith("/"))
        fullPathName.chop(1);

    if( fullPathName.isEmpty() ) return QString::null;

     QString newName = fullPathName + QLatin1String(".oC_bak");
     QFileInfo fi( newName );
     int cnt = 1;
     do {
         if( fi.exists() ) {
             newName = fullPathName + QString( ".oC_bak_%1").arg(cnt++);
             fi.setFile(newName);
         }
     } while( fi.exists() );

     return newName;
}

bool FolderMan::startFromScratch( const QString& localFolder )
{
    if( localFolder.isEmpty() ) {
        return false;
    }

    QFileInfo fi( localFolder );
    QDir parentDir( fi.dir() );
    QString folderName = fi.fileName();

    // Adjust for case where localFolder ends with a /
    if ( fi.isDir() ) {
        folderName = parentDir.dirName();
        parentDir.cdUp();
    }

    if( fi.exists() ) {
        // It exists, but is empty -> just reuse it.
        if( fi.isDir() && fi.dir().count() == 0 ) {
            qDebug() << "startFromScratch: Directory is empty!";
            return true;
        }
        // Disconnect the socket api from the database to avoid that locking of the
        // db file does not allow to move this dir.
        if( _socketApi ) {
            Folder *f = folderForPath(localFolder);
            if(f) {
                if( localFolder.startsWith(f->path()) ) {
                    _socketApi->slotUnregisterPath(f->alias());
                }
            }
        }

        // Make a backup of the folder/file.
        QString newName = getBackupName( parentDir.absoluteFilePath( folderName ) );
        if( !parentDir.rename( fi.absoluteFilePath(), newName ) ) {
            qDebug() << "startFromScratch: Could not rename" << fi.absoluteFilePath()
                     << "to" << newName;
            return false;
        }
    }

    if( !parentDir.mkdir( fi.absoluteFilePath() ) ) {
        qDebug() << "startFromScratch: Could not mkdir" << fi.absoluteFilePath();
        return false;
    }

    return true;
}

void FolderMan::setDirtyProxy(bool value)
{
    foreach( Folder *f, _folderMap.values() ) {
        if(f) {
            f->setProxyDirty(value);
        }
    }
}

void FolderMan::setDirtyNetworkLimits()
{
    foreach( Folder *f, _folderMap.values() ) {
        // set only in busy folders. Otherwise they read the config anyway.
        if(f && f->isBusy()) {
            f->setDirtyNetworkLimits();
        }
    }

}

SyncResult FolderMan::accountStatus(const QList<Folder*> &folders)
{
    SyncResult overallResult(SyncResult::Undefined);

    int cnt = folders.count();

    // if one folder: show the state of the one folder.
    // if more folder:
    // if one of them has an error -> show error
    // if one is paused, but others ok, show ok
    // do not show "problem" in the tray
    //
    if( cnt == 1 ) {
        Folder *folder = folders.at(0);
        if( folder ) {
            if( folder->syncPaused() ) {
                overallResult.setStatus(SyncResult::Paused);
            } else {
                SyncResult::Status syncStatus = folder->syncResult().status();


                switch( syncStatus ) {
                case SyncResult::Undefined:
                    overallResult.setStatus(SyncResult::Error);
                    break;
                case SyncResult::NotYetStarted:
                    overallResult.setStatus( SyncResult::NotYetStarted );
                    break;
                case SyncResult::SyncPrepare:
                    overallResult.setStatus( SyncResult::SyncPrepare );
                    break;
                case SyncResult::SyncRunning:
                    overallResult.setStatus( SyncResult::SyncRunning );
                    break;
                case SyncResult::Problem: // don't show the problem icon in tray.
                case SyncResult::Success:
                    if( overallResult.status() == SyncResult::Undefined )
                        overallResult.setStatus( SyncResult::Success );
                    break;
                case SyncResult::Error:
                    overallResult.setStatus( SyncResult::Error );
                    break;
                case SyncResult::SetupError:
                    if ( overallResult.status() != SyncResult::Error )
                        overallResult.setStatus( SyncResult::SetupError );
                    break;
                case SyncResult::SyncAbortRequested:
                    overallResult.setStatus( SyncResult::SyncAbortRequested);
                    break;
                case SyncResult::Paused:
                    overallResult.setStatus( SyncResult::Paused);
                    break;
                }
            }
        }
    } else {
        int errorsSeen = 0;
        int goodSeen = 0;
        int abortSeen = 0;
        int runSeen = 0;
        int various = 0;

        foreach ( Folder *folder, folders ) {
            if( folder->syncPaused() ) {
                abortSeen++;
            } else {
                SyncResult folderResult = folder->syncResult();
                SyncResult::Status syncStatus = folderResult.status();

                switch( syncStatus ) {
                case SyncResult::Undefined:
                case SyncResult::NotYetStarted:
                case SyncResult::SyncPrepare:
                    various++;
                    break;
                case SyncResult::SyncRunning:
                    runSeen++;
                    break;
                case SyncResult::Problem: // don't show the problem icon in tray.
                case SyncResult::Success:
                    goodSeen++;
                    break;
                case SyncResult::Error:
                case SyncResult::SetupError:
                    errorsSeen++;
                    break;
                case SyncResult::SyncAbortRequested:
                case SyncResult::Paused:
                    abortSeen++;
                    // no default case on purpose, check compiler warnings
                }
            }
        }
        bool set = false;
        if( errorsSeen > 0 ) {
            overallResult.setStatus(SyncResult::Error);
            set = true;
        }
        if( !set && abortSeen > 0 && abortSeen == cnt ) {
            // only if all folders are paused
            overallResult.setStatus(SyncResult::Paused);
            set = true;
        }
        if( !set && runSeen > 0 ) {
            overallResult.setStatus(SyncResult::SyncRunning);
            set = true;
        }
        if( !set && goodSeen > 0 ) {
            overallResult.setStatus(SyncResult::Success);
            set = true;
        }
    }

    return overallResult;
}

QString FolderMan::statusToString( SyncResult syncStatus, bool paused ) const
{
    QString folderMessage;
    switch( syncStatus.status() ) {
    case SyncResult::Undefined:
        folderMessage = tr( "Undefined State." );
        break;
    case SyncResult::NotYetStarted:
        folderMessage = tr( "Waits to start syncing." );
        break;
    case SyncResult::SyncPrepare:
        folderMessage = tr( "Preparing for sync." );
        break;
    case SyncResult::SyncRunning:
        folderMessage = tr( "Sync is running." );
        break;
    case SyncResult::Success:
        folderMessage = tr( "Last Sync was successful." );
        break;
    case SyncResult::Error:
        break;
    case SyncResult::Problem:
        folderMessage = tr( "Last Sync was successful, but with warnings on individual files.");
        break;
    case SyncResult::SetupError:
        folderMessage = tr( "Setup Error." );
        break;
    case SyncResult::SyncAbortRequested:
        folderMessage = tr( "User Abort." );
        break;
    case SyncResult::Paused:
        folderMessage = tr("Sync is paused.");
        break;
    // no default case on purpose, check compiler warnings
    }
    if( paused ) {
        // sync is disabled.
        folderMessage = tr( "%1 (Sync is paused)" ).arg(folderMessage);
    }
    return folderMessage;
}

} // namespace OCC<|MERGE_RESOLUTION|>--- conflicted
+++ resolved
@@ -129,17 +129,10 @@
     if( !folder ) return;
 
     if( !_folderWatchers.contains(folder->alias() ) ) {
-<<<<<<< HEAD
-        FolderWatcher *fw = new FolderWatcher(folder->path(), this);
+        FolderWatcher *fw = new FolderWatcher(folder->path(), folder);
         ConfigFile cfg;
         fw->addIgnoreListFile( cfg.excludeFile(ConfigFile::SystemScope) );
         fw->addIgnoreListFile( cfg.excludeFile(ConfigFile::UserScope) );
-=======
-        FolderWatcher *fw = new FolderWatcher(folder->path(), folder);
-        MirallConfigFile cfg;
-        fw->addIgnoreListFile( cfg.excludeFile(MirallConfigFile::SystemScope) );
-        fw->addIgnoreListFile( cfg.excludeFile(MirallConfigFile::UserScope) );
->>>>>>> 3f5887cc
 
         // Connect the pathChanged signal, which comes with the changed path,
         // to the signal mapper which maps to the folder alias. The changed path
