/*
 * Copyright (C) by Klaas Freitag <freitag@kde.org>
 *
 * This program is free software; you can redistribute it and/or modify
 * it under the terms of the GNU General Public License as published by
 * the Free Software Foundation; either version 2 of the License, or
 * (at your option) any later version.
 *
 * This program is distributed in the hope that it will be useful, but
 * WITHOUT ANY WARRANTY; without even the implied warranty of MERCHANTABILITY
 * or FITNESS FOR A PARTICULAR PURPOSE. See the GNU General Public License
 * for more details.
 */

#ifndef FOLDERSTATUSMODEL_H
#define FOLDERSTATUSMODEL_H

#include <accountfwd.h>
#include <QAbstractItemModel>
#include <QLoggingCategory>
#include <QVector>
#include <QElapsedTimer>
#include <QPointer>

class QNetworkReply;
namespace OCC {

Q_DECLARE_LOGGING_CATEGORY(lcFolderStatus)

class Folder;
class ProgressInfo;
class LsColJob;

/**
 * @brief The FolderStatusModel class
 * @ingroup gui
 */
class FolderStatusModel : public QAbstractItemModel
{
    Q_OBJECT
public:
    FolderStatusModel(QObject *parent = nullptr);
    ~FolderStatusModel() override;
    void setAccountState(const AccountState *accountState);

<<<<<<< HEAD
    Qt::ItemFlags flags(const QModelIndex &) const override;
    QVariant data(const QModelIndex &index, int role) const override;
    bool setData(const QModelIndex &index, const QVariant &value, int role = Qt::EditRole) override;
    int columnCount(const QModelIndex &parent = QModelIndex()) const override;
    int rowCount(const QModelIndex &parent = QModelIndex()) const override;
    QModelIndex index(int row, int column = 0, const QModelIndex &parent = QModelIndex()) const override;
    QModelIndex parent(const QModelIndex &child) const override;
    bool canFetchMore(const QModelIndex &parent) const override;
    void fetchMore(const QModelIndex &parent) override;
    bool hasChildren(const QModelIndex &parent = QModelIndex()) const override;
=======
    Qt::ItemFlags flags(const QModelIndex &) const Q_DECL_OVERRIDE;
    QVariant data(const QModelIndex &index, int role) const Q_DECL_OVERRIDE;
    bool setData(const QModelIndex &index, const QVariant &value, int role = Qt::EditRole) Q_DECL_OVERRIDE;
    int columnCount(const QModelIndex &parent = QModelIndex()) const Q_DECL_OVERRIDE;
    int rowCount(const QModelIndex &parent = QModelIndex()) const Q_DECL_OVERRIDE;
    QModelIndex index(int row, int column = 0, const QModelIndex &parent = QModelIndex()) const Q_DECL_OVERRIDE;
    QModelIndex parent(const QModelIndex &child) const Q_DECL_OVERRIDE;
    bool canFetchMore(const QModelIndex &parent) const Q_DECL_OVERRIDE;
    void fetchMore(const QModelIndex &parent) Q_DECL_OVERRIDE;
    void resetAndFetch(const QModelIndex &parent);
    bool hasChildren(const QModelIndex &parent = QModelIndex()) const Q_DECL_OVERRIDE;
>>>>>>> aab8ee3e

    struct SubFolderInfo
    {
        SubFolderInfo()
            : _folder(nullptr)
            , _size(0)
            , _isExternal(false)
            , _fetched(false)
            , _hasError(false)
            , _fetchingLabel(false)
            , _isUndecided(false)
            , _checked(Qt::Checked)
        {
        }
        Folder *_folder;
        QString _name;
        QString _path;
        QVector<int> _pathIdx;
        QVector<SubFolderInfo> _subs;
        qint64 _size;
        bool _isExternal;

        bool _fetched; // If we did the LSCOL for this folder already
        QPointer<LsColJob> _fetchingJob; // Currently running LsColJob
        bool _hasError; // If the last fetching job ended in an error
        QString _lastErrorString;
        bool _fetchingLabel; // Whether a 'fetching in progress' label is shown.

        // undecided folders are the big folders that the user has not accepted yet
        bool _isUndecided;

        Qt::CheckState _checked;

        // Whether this has a FetchLabel subrow
        bool hasLabel() const;

        // Reset all subfolders and fetch status
        void resetSubs(FolderStatusModel *model, QModelIndex index);

        struct Progress
        {
            Progress()
                : _warningCount(0)
                , _overallPercent(0)
            {
            }
            bool isNull() const
            {
                return _progressString.isEmpty() && _warningCount == 0 && _overallSyncString.isEmpty();
            }
            QString _progressString;
            QString _overallSyncString;
            int _warningCount;
            int _overallPercent;
        };
        Progress _progress;
    };

    QVector<SubFolderInfo> _folders;

    enum ItemType { RootFolder,
        SubFolder,
        AddButton,
        FetchLabel };
    ItemType classify(const QModelIndex &index) const;
    SubFolderInfo *infoForIndex(const QModelIndex &index) const;

    // If the selective sync check boxes were changed
    bool isDirty() { return _dirty; }

    /**
     * return a QModelIndex for the given path within the given folder.
     * Note: this method returns an invalid index if the path was not fetched from the server before
     */
    QModelIndex indexForPath(Folder *f, const QString &path) const;

public slots:
    void slotUpdateFolderState(Folder *);
    void slotApplySelectiveSync();
    void resetFolders();
    void slotSyncAllPendingBigFolders();
    void slotSyncNoPendingBigFolders();
    void slotSetProgress(const ProgressInfo &progress);

private slots:
    void slotUpdateDirectories(const QStringList &);
    void slotGatherPermissions(const QString &name, const QMap<QString, QString> &properties);
    void slotLscolFinishedWithError(QNetworkReply *r);
    void slotFolderSyncStateChange(Folder *f);
    void slotFolderScheduleQueueChanged();
    void slotNewBigFolder();

    /**
     * "In progress" labels for fetching data from the server are only
     * added after some time to avoid popping.
     */
    void slotShowFetchProgress();

private:
    QStringList createBlackList(OCC::FolderStatusModel::SubFolderInfo *root,
        const QStringList &oldBlackList) const;
    const AccountState *_accountState;
    bool _dirty; // If the selective sync checkboxes were changed

    /**
     * Keeps track of items that are fetching data from the server.
     *
     * See slotShowPendingFetchProgress()
     */
    QMap<QPersistentModelIndex, QElapsedTimer> _fetchingItems;

signals:
    void dirtyChanged();

    // Tell the view that this item should be expanded because it has an undecided item
    void suggestExpand(const QModelIndex &);

    friend struct SubFolderInfo;
};

} // namespace OCC

#endif // FOLDERSTATUSMODEL_H<|MERGE_RESOLUTION|>--- conflicted
+++ resolved
@@ -43,7 +43,6 @@
     ~FolderStatusModel() override;
     void setAccountState(const AccountState *accountState);
 
-<<<<<<< HEAD
     Qt::ItemFlags flags(const QModelIndex &) const override;
     QVariant data(const QModelIndex &index, int role) const override;
     bool setData(const QModelIndex &index, const QVariant &value, int role = Qt::EditRole) override;
@@ -53,20 +52,8 @@
     QModelIndex parent(const QModelIndex &child) const override;
     bool canFetchMore(const QModelIndex &parent) const override;
     void fetchMore(const QModelIndex &parent) override;
+    void resetAndFetch(const QModelIndex &parent);
     bool hasChildren(const QModelIndex &parent = QModelIndex()) const override;
-=======
-    Qt::ItemFlags flags(const QModelIndex &) const Q_DECL_OVERRIDE;
-    QVariant data(const QModelIndex &index, int role) const Q_DECL_OVERRIDE;
-    bool setData(const QModelIndex &index, const QVariant &value, int role = Qt::EditRole) Q_DECL_OVERRIDE;
-    int columnCount(const QModelIndex &parent = QModelIndex()) const Q_DECL_OVERRIDE;
-    int rowCount(const QModelIndex &parent = QModelIndex()) const Q_DECL_OVERRIDE;
-    QModelIndex index(int row, int column = 0, const QModelIndex &parent = QModelIndex()) const Q_DECL_OVERRIDE;
-    QModelIndex parent(const QModelIndex &child) const Q_DECL_OVERRIDE;
-    bool canFetchMore(const QModelIndex &parent) const Q_DECL_OVERRIDE;
-    void fetchMore(const QModelIndex &parent) Q_DECL_OVERRIDE;
-    void resetAndFetch(const QModelIndex &parent);
-    bool hasChildren(const QModelIndex &parent = QModelIndex()) const Q_DECL_OVERRIDE;
->>>>>>> aab8ee3e
 
     struct SubFolderInfo
     {
