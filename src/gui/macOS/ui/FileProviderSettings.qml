--- conflicted
+++ resolved
@@ -50,14 +50,9 @@
                 padding.bottom: 12
             }
 
-<<<<<<< HEAD
             RowLayout {
                 spacing: Style.smallSpacing
 
-=======
-            ColumnLayout {
-                Layout.margins: Style.standardSpacing
->>>>>>> 84b83626
                 CheckBox {
                     id: vfsEnabledCheckBox
                     Layout.fillWidth: true
