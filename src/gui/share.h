--- conflicted
+++ resolved
@@ -22,11 +22,7 @@
 #include <QList>
 #include <QSharedPointer>
 #include <QUrl>
-<<<<<<< HEAD
-#include <QVariant>
-=======
 #include <QVariantMap>
->>>>>>> dae724b2
 
 namespace OCC {
 
