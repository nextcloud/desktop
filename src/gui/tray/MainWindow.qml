--- conflicted
+++ resolved
@@ -1,619 +1,540 @@
-/*
- * SPDX-FileCopyrightText: 2020 Nextcloud GmbH and Nextcloud contributors
- * SPDX-License-Identifier: GPL-2.0-or-later
- */
-
-import QtQml
-import QtQuick
-import QtQuick.Controls
-import QtQuick.Window
-import QtQuick.Layouts
-import Qt5Compat.GraphicalEffects
-import Qt.labs.platform as NativeDialogs
-
-import "../"
-import "../filedetails/"
-
-// Custom qml modules are in /theme (and included by resources.qrc)
-import Style
-
-import com.nextcloud.desktopclient
-
-ApplicationWindow {
-    id:         trayWindow
-
-    LayoutMirroring.enabled: Application.layoutDirection === Qt.RightToLeft
-    LayoutMirroring.childrenInherit: true
-
-    title:      Systray.windowTitle
-    // If the main dialog is displayed as a regular window we want it to be quadratic
-    width:      Systray.useNormalWindow ? Style.trayWindowHeight : Style.trayWindowWidth
-    height:     Style.trayWindowHeight
-    flags:      Systray.useNormalWindow ? Qt.Window : Qt.Dialog | Qt.FramelessWindowHint
-    color: "transparent"
-
-    readonly property int maxMenuHeight: Style.trayWindowHeight - Style.trayWindowHeaderHeight - 2 * Style.trayWindowBorderWidth
-
-    Component.onCompleted: Systray.forceWindowInit(trayWindow)
-
-    // Close tray window when focus is lost (e.g. click somewhere else on the screen)
-    onActiveChanged: {
-        if (!Systray.useNormalWindow && !active) {
-            hide();
-            Systray.isOpen = false;
-        }
-    }
-
-    onClosing: Systray.isOpen = false
-
-    onVisibleChanged: {
-        // HACK: reload account Instantiator immediately by restting it - could be done better I guess
-        // see also id:trayWindowHeader.currentAccountHeaderButton.accountMenu below
-        trayWindowHeader.currentAccountHeaderButton.userLineInstantiator.active = false;
-        trayWindowHeader.currentAccountHeaderButton.userLineInstantiator.active = true;
-        syncStatus.model.load();
-    }
-
-    background: Rectangle {
-        radius: Systray.useNormalWindow ? 0.0 : Style.trayWindowRadius
-        border.width: Style.trayWindowBorderWidth
-        border.color: palette.dark
-        color: palette.window
-    }
-
-    Connections {
-        target: UserModel
-        function onCurrentUserChanged() {
-            trayWindowHeader.currentAccountHeaderButton.accountMenu.close();
-            syncStatus.model.load();
-        }
-    }
-
-    Component {
-        id: errorMessageDialog
-
-        NativeDialogs.MessageDialog {
-            id: dialog
-
-            title: Systray.windowTitle
-
-            onAccepted: destroy()
-            onRejected: destroy()
-        }
-    }
-
-    Connections {
-        target: Systray
-
-        function onIsOpenChanged() {
-            userStatusDrawer.close()
-            fileDetailsDrawer.close();
-
-            if (Systray.isOpen) {
-                trayWindowHeader.currentAccountHeaderButton.accountMenu.close();
-                trayWindowHeader.appsMenu.close();
-                trayWindowHeader.openLocalFolderButton.closeMenu()
-            }
-        }
-
-        function onShowErrorMessageDialog(error) {
-            var newErrorDialog = errorMessageDialog.createObject(trayWindow)
-            newErrorDialog.text = error
-            newErrorDialog.open()
-        }
-
-        function onShowFileDetails(accountState, localPath, fileDetailsPage) {
-            fileDetailsDrawer.openFileDetails(accountState, localPath, fileDetailsPage);
-        }
-    }
-
-    OpacityMask {
-        anchors.fill: parent
-        anchors.margins: Style.trayWindowBorderWidth
-        source: ShaderEffectSource {
-            sourceItem: trayWindowMainItem
-            hideSource: true
-        }
-        maskSource: Rectangle {
-            width: trayWindow.width
-            height: trayWindow.height
-            radius: Systray.useNormalWindow ? 0.0 : Style.trayWindowRadius
-        }
-    }
-
-<<<<<<< HEAD
-    Drawer {
-        id: userStatusDrawer
-        width: parent.width
-        padding: 0
-        edge: Qt.BottomEdge
-        modal: true
-        visible: false
-
-        background: Rectangle {
-            radius: Systray.useNormalWindow ? 0.0 : Style.trayWindowRadius
-            border.width: Style.trayWindowBorderWidth
-            border.color: palette.dark
-            color: Style.colorWithoutTransparency(palette.base)
-        }
-
-        readonly property int maxDrawerHeight: parent.height - Style.trayDrawerMargin
-
-        property int userIndex: 0
-        property bool showOnlineStatusSection: true
-        property bool showStatusMessageSection: true
-        property bool reopenWithStatusMessage: false
-
-        function openUserStatusDrawer(index, onlineStatusSection, statusMessageSection) {
-            console.log(`About to show dialog for user with index ${index}`);
-            userIndex = index;
-
-            const hasOnlineSectionArg = arguments.length >= 2 && onlineStatusSection !== undefined;
-            const hasStatusMessageArg = arguments.length >= 3 && statusMessageSection !== undefined;
-
-            showOnlineStatusSection = hasOnlineSectionArg ? onlineStatusSection : true;
-            showStatusMessageSection = hasStatusMessageArg ? statusMessageSection : true;
-
-            open();
-        }
-
-        function openStatusMessageShortcut() {
-            reopenWithStatusMessage = true;
-            close();
-        }
-
-        onClosed: {
-            if (reopenWithStatusMessage) {
-                reopenWithStatusMessage = false;
-                openUserStatusDrawer(userIndex, false, true);
-            } else {
-                showOnlineStatusSection = true;
-                showStatusMessageSection = true;
-            }
-        }
-
-        contentItem: Item {
-            id: userStatusContentWrapper
-            width: userStatusDrawer.width
-            implicitWidth: width
-
-            readonly property real selectorImplicitHeight: userStatusContents.item
-                                                           ? (userStatusContents.item.implicitHeight
-                                                              || userStatusContents.item.height
-                                                              || 0)
-                                                           : 0
-
-            implicitHeight: Math.min(userStatusDrawer.maxDrawerHeight,
-                                     selectorImplicitHeight)
-
-            Loader {
-                id: userStatusContents
-                anchors.left: parent.left
-                anchors.right: parent.right
-                anchors.bottom: parent.bottom
-                width: parent.width
-                active: userStatusDrawer.visible
-                sourceComponent: UserStatusSelectorPage {
-                    width: parent.width
-                    userIndex: userStatusDrawer.userIndex
-                    showOnlineStatusSection: userStatusDrawer.showOnlineStatusSection
-                    showStatusMessageSection: userStatusDrawer.showStatusMessageSection
-                    onFinished: userStatusDrawer.close()
-                    onShowStatusMessageRequested: userStatusDrawer.openStatusMessageShortcut()
-                }
-            }
-        }
-    }
-=======
-    Drawer {
-        id: userStatusDrawer
-        width: parent.width
-        padding: 0
-        edge: Qt.BottomEdge
-        modal: true
-        visible: false
-
-        background: Rectangle {
-            radius: Systray.useNormalWindow ? 0.0 : Style.trayWindowRadius
-            border.width: Style.trayWindowBorderWidth
-            border.color: palette.dark
-            color: Style.colorWithoutTransparency(palette.base)
-        }
-
-        readonly property int maxDrawerHeight: parent.height - Style.trayDrawerMargin
-
-        property int userIndex: 0
-        property bool showOnlineStatusSection: true
-        property bool showStatusMessageSection: true
-        property bool reopenWithStatusMessage: false
-
-        function openUserStatusDrawer(index, onlineStatusSection, statusMessageSection) {
-            console.log(`About to show dialog for user with index ${index}`);
-            userIndex = index;
-
-            const hasOnlineSectionArg = arguments.length >= 2 && onlineStatusSection !== undefined;
-            const hasStatusMessageArg = arguments.length >= 3 && statusMessageSection !== undefined;
-
-            showOnlineStatusSection = hasOnlineSectionArg ? onlineStatusSection : true;
-            showStatusMessageSection = hasStatusMessageArg ? statusMessageSection : true;
-
-            open();
-        }
-
-        function openStatusMessageShortcut() {
-            reopenWithStatusMessage = true;
-            close();
-        }
-
-        onClosed: {
-            if (reopenWithStatusMessage) {
-                reopenWithStatusMessage = false;
-                openUserStatusDrawer(userIndex, false, true);
-            } else {
-                showOnlineStatusSection = true;
-                showStatusMessageSection = true;
-            }
-        }
-
-        contentItem: Item {
-            id: userStatusContentWrapper
-            width: userStatusDrawer.width
-            implicitWidth: width
-            implicitHeight: Math.min(userStatusDrawer.maxDrawerHeight,
-                                     userStatusContents.implicitHeight || 0)
-
-            Loader {
-                id: userStatusContents
-                anchors.left: parent.left
-                anchors.right: parent.right
-                anchors.bottom: parent.bottom
-                width: parent.width
-                implicitHeight: item && item.implicitHeight ? item.implicitHeight : 0
-                active: userStatusDrawer.visible
-                sourceComponent: UserStatusSelectorPage {
-                    width: parent.width
-                    userIndex: userStatusDrawer.userIndex
-                    showOnlineStatusSection: userStatusDrawer.showOnlineStatusSection
-                    showStatusMessageSection: userStatusDrawer.showStatusMessageSection
-                    onFinished: userStatusDrawer.close()
-                    onShowStatusMessageRequested: userStatusDrawer.openStatusMessageShortcut()
-                }
-            }
-        }
-    }
->>>>>>> cfefd665
-
-    Drawer {
-        id: fileDetailsDrawer
-        width: parent.width - Style.trayDrawerMargin
-        height: parent.height
-        padding: 0
-        edge: Qt.RightEdge
-        modal: true
-        visible: false
-        clip: true
-
-        background: Rectangle {
-            radius: Systray.useNormalWindow ? 0.0 : Style.trayWindowRadius
-            border.width: Style.trayWindowBorderWidth
-            border.color: palette.dark
-            color: Style.colorWithoutTransparency(palette.base)
-        }
-
-        property var folderAccountState: ({})
-        property string fileLocalPath: ""
-        property var pageToShow: Systray.FileDetailsPage.Activity
-
-        function openFileDetails(accountState, localPath, fileDetailsPage) {
-            console.log(`About to show file details view in tray for ${localPath}`);
-            folderAccountState = accountState;
-            fileLocalPath = localPath;
-            pageToShow = fileDetailsPage;
-
-            if(!opened) {
-                open();
-            }
-        }
-
-        Loader {
-            id: fileDetailsContents
-            anchors.fill: parent
-            active: fileDetailsDrawer.visible
-            onActiveChanged: {
-                if (active) {
-                    Systray.showFileDetailsPage(fileDetailsDrawer.fileLocalPath,
-                                                fileDetailsDrawer.pageToShow);
-                }
-            }
-            sourceComponent: FileDetailsView {
-                id: fileDetails
-
-                width: parent.width
-                height: parent.height
-
-                backgroundsVisible: false
-                accentColor: Style.accentColor
-                accountState: fileDetailsDrawer.folderAccountState
-                localPath: fileDetailsDrawer.fileLocalPath
-                showCloseButton: true
-
-                onCloseButtonClicked: fileDetailsDrawer.close()
-            }
-        }
-    }
-
-    Rectangle {
-        id: trayWindowMainItem
-
-        property bool isUnifiedSearchActive: unifiedSearchResultsListViewSkeletonLoader.active
-                                             || unifiedSearchResultNothingFound.visible
-                                             || unifiedSearchResultsErrorLabel.visible
-                                             || unifiedSearchResultsListView.visible
-                                             || trayWindowUnifiedSearchInputContainer.activateSearchFocus
-
-        anchors.fill: parent
-        anchors.margins: Style.trayWindowBorderWidth
-        clip: true
-
-        radius: Systray.useNormalWindow ? 0.0 : Style.trayWindowRadius
-        color: Style.colorWithoutTransparency(palette.base)
-
-        Accessible.role: Accessible.Grouping
-        Accessible.name: qsTr("Main content")
-
-        MouseArea {
-            anchors.fill: parent
-            onClicked: forceActiveFocus()
-        }
-
-        TrayWindowHeader {
-            id: trayWindowHeader
-
-            anchors.top: parent.top
-            anchors.left: parent.left
-            anchors.right: parent.right
-            height: Style.trayWindowHeaderHeight
-        }
-
-        UnifiedSearchInputContainer {
-            id: trayWindowUnifiedSearchInputContainer
-
-            property bool activateSearchFocus: activeFocus
-
-            anchors.top: trayWindowHeader.bottom
-            anchors.left: trayWindowMainItem.left
-            anchors.right: trayWindowMainItem.right
-            anchors.topMargin: Style.trayHorizontalMargin
-            anchors.leftMargin: Style.trayHorizontalMargin
-            anchors.rightMargin: Style.trayHorizontalMargin
-
-            text: UserModel.currentUser.unifiedSearchResultsListModel.searchTerm
-            readOnly: !UserModel.currentUser.isConnected || UserModel.currentUser.unifiedSearchResultsListModel.currentFetchMoreInProgressProviderId
-            isSearchInProgress: UserModel.currentUser.unifiedSearchResultsListModel.isSearchInProgress
-            onTextEdited: { UserModel.currentUser.unifiedSearchResultsListModel.searchTerm = trayWindowUnifiedSearchInputContainer.text }
-            onClearText: { UserModel.currentUser.unifiedSearchResultsListModel.searchTerm = "" }
-            onActiveFocusChanged: activateSearchFocus = activeFocus && focusReason !== Qt.TabFocusReason && focusReason !== Qt.BacktabFocusReason
-            Keys.onEscapePressed: activateSearchFocus = false
-        }
-
-        Rectangle {
-            id: bottomUnifiedSearchInputSeparator
-
-            anchors.top: trayWindowUnifiedSearchInputContainer.bottom
-            anchors.left: parent.left
-            anchors.right: parent.right
-            anchors.topMargin: Style.trayHorizontalMargin
-
-            height: 1
-            color: palette.dark
-            visible: trayWindowMainItem.isUnifiedSearchActive
-        }
-
-        ErrorBox {
-            id: unifiedSearchResultsErrorLabel
-            visible:  UserModel.currentUser.unifiedSearchResultsListModel.errorString && !unifiedSearchResultsListView.visible && ! UserModel.currentUser.unifiedSearchResultsListModel.isSearchInProgress && ! UserModel.currentUser.unifiedSearchResultsListModel.currentFetchMoreInProgressProviderId
-            text:  UserModel.currentUser.unifiedSearchResultsListModel.errorString
-            anchors.top: bottomUnifiedSearchInputSeparator.bottom
-            anchors.left: trayWindowMainItem.left
-            anchors.right: trayWindowMainItem.right
-            anchors.margins: Style.trayHorizontalMargin
-        }
-
-        UnifiedSearchPlaceholderView {
-            id: unifiedSearchPlaceholderView
-
-            anchors.top: bottomUnifiedSearchInputSeparator.bottom
-            anchors.left: trayWindowMainItem.left
-            anchors.right: trayWindowMainItem.right
-            anchors.bottom: trayWindowMainItem.bottom
-            anchors.topMargin: Style.trayHorizontalMargin
-
-            visible: trayWindowUnifiedSearchInputContainer.activateSearchFocus && !UserModel.currentUser.unifiedSearchResultsListModel.searchTerm
-        }
-
-        UnifiedSearchResultNothingFound {
-            id: unifiedSearchResultNothingFound
-
-            anchors.top: bottomUnifiedSearchInputSeparator.bottom
-            anchors.left: trayWindowMainItem.left
-            anchors.right: trayWindowMainItem.right
-            anchors.topMargin: Style.trayHorizontalMargin
-
-            text: UserModel.currentUser.unifiedSearchResultsListModel.searchTerm
-
-            property bool isSearchRunning: UserModel.currentUser.unifiedSearchResultsListModel.isSearchInProgress
-            property bool waitingForSearchTermEditEnd: UserModel.currentUser.unifiedSearchResultsListModel.waitingForSearchTermEditEnd
-            property bool isSearchResultsEmpty: unifiedSearchResultsListView.count === 0
-            property bool nothingFound: text && isSearchResultsEmpty && !UserModel.currentUser.unifiedSearchResultsListModel.errorString
-
-            visible: !isSearchRunning && !waitingForSearchTermEditEnd && nothingFound
-        }
-
-        Loader {
-            id: unifiedSearchResultsListViewSkeletonLoader
-
-            anchors.top: bottomUnifiedSearchInputSeparator.bottom
-            anchors.left: trayWindowMainItem.left
-            anchors.right: trayWindowMainItem.right
-            anchors.bottom: trayWindowMainItem.bottom
-            anchors.margins: controlRoot.padding
-
-            active: !unifiedSearchResultNothingFound.visible &&
-                    !unifiedSearchResultsListView.visible &&
-                    !UserModel.currentUser.unifiedSearchResultsListModel.errorString &&
-                    UserModel.currentUser.unifiedSearchResultsListModel.searchTerm
-
-            sourceComponent: UnifiedSearchResultItemSkeletonContainer {
-                anchors.fill: parent
-                spacing: unifiedSearchResultsListView.spacing
-                animationRectangleWidth: trayWindow.width
-            }
-        }
-
-        ScrollView {
-            id: controlRoot
-            contentWidth: availableWidth
-
-            ScrollBar.horizontal.policy: ScrollBar.AlwaysOff
-
-            data: WheelHandler {
-                target: controlRoot.contentItem
-            }
-            visible: unifiedSearchResultsListView.count > 0
-
-            anchors.top: bottomUnifiedSearchInputSeparator.bottom
-            anchors.left: trayWindowMainItem.left
-            anchors.right: trayWindowMainItem.right
-            anchors.bottom: trayWindowMainItem.bottom
-
-            ListView {
-                id: unifiedSearchResultsListView
-                spacing: 4
-                clip: true
-
-                keyNavigationEnabled: true
-
-                reuseItems: true
-
-                Accessible.role: Accessible.List
-                Accessible.name: qsTr("Unified search results list")
-
-                model: UserModel.currentUser.unifiedSearchResultsListModel
-
-                delegate: UnifiedSearchResultListItem {
-                    width: unifiedSearchResultsListView.width
-                    isSearchInProgress:  unifiedSearchResultsListView.model.isSearchInProgress
-                    currentFetchMoreInProgressProviderId: unifiedSearchResultsListView.model.currentFetchMoreInProgressProviderId
-                    fetchMoreTriggerClicked: unifiedSearchResultsListView.model.fetchMoreTriggerClicked
-                    resultClicked: unifiedSearchResultsListView.model.resultClicked
-                    ListView.onPooled: isPooled = true
-                    ListView.onReused: isPooled = false
-                }
-
-                section.property: "providerName"
-                section.criteria: ViewSection.FullString
-                section.delegate: UnifiedSearchResultSectionItem {
-                    width: unifiedSearchResultsListView.width
-                }
-            }
-        }
-
-        SyncStatus {
-            id: syncStatus
-
-            accentColor: Style.accentColor
-            visible: !trayWindowMainItem.isUnifiedSearchActive
-
-            anchors.top: trayWindowUnifiedSearchInputContainer.bottom
-            anchors.left: trayWindowMainItem.left
-            anchors.right: trayWindowMainItem.right
-        }
-
-        Rectangle {
-            id: syncStatusSeparator
-            anchors.left: syncStatus.left
-            anchors.right: syncStatus.right
-            anchors.bottom: syncStatus.bottom
-            height: 1
-            color: palette.dark
-            visible: !trayWindowMainItem.isUnifiedSearchActive
-        }
-
-        Loader {
-            id: newActivitiesButtonLoader
-
-            anchors.top: activityList.top
-            anchors.topMargin: 5
-            anchors.horizontalCenter: activityList.horizontalCenter
-
-            width: Style.newActivitiesButtonWidth
-            height: Style.newActivitiesButtonHeight
-
-            z: 1
-
-            active: false
-
-            sourceComponent: Button {
-                id: newActivitiesButton
-                hoverEnabled: true
-                padding: Style.smallSpacing
-
-                anchors.fill: parent
-
-                text: qsTr("New activities")
-
-                icon.source: "image://svgimage-custom-color/expand-less-black.svg" + "/" + Style.currentUserHeaderTextColor
-                icon.width: Style.activityLabelBaseWidth
-                icon.height: Style.activityLabelBaseWidth
-
-                onClicked: {
-                    activityList.scrollToTop();
-                    newActivitiesButtonLoader.active = false
-                }
-
-                Timer {
-                    id: newActivitiesButtonDisappearTimer
-                    interval: Style.newActivityButtonDisappearTimeout
-                    running: newActivitiesButtonLoader.active && !newActivitiesButton.hovered
-                    repeat: false
-                    onTriggered: fadeoutActivitiesButtonDisappear.running = true
-                }
-
-                OpacityAnimator {
-                    id: fadeoutActivitiesButtonDisappear
-                    target: newActivitiesButton
-                    from: 1
-                    to: 0
-                    duration: Style.newActivityButtonDisappearFadeTimeout
-                    loops: 1
-                    running: false
-                    onFinished: newActivitiesButtonLoader.active = false
-                }
-            }
-        }
-
-        ActivityList {
-            id: activityList
-            visible: !trayWindowMainItem.isUnifiedSearchActive
-            anchors.top: syncStatus.bottom
-            anchors.left: trayWindowMainItem.left
-            anchors.right: trayWindowMainItem.right
-            anchors.bottom: trayWindowMainItem.bottom
-
-            activeFocusOnTab: true
-            model: activityModel
-            onOpenFile: Qt.openUrlExternally(filePath);
-            onActivityItemClicked: {
-                model.slotTriggerDefaultAction(index)
-            }
-            Connections {
-                target: activityModel
-                function onInteractiveActivityReceived() {
-                    if (!activityList.atYBeginning) {
-                        newActivitiesButtonLoader.active = true;
-                    }
-                }
-            }
-        }
-    } // Item trayWindowMainItem
-}
+/*
+ * SPDX-FileCopyrightText: 2020 Nextcloud GmbH and Nextcloud contributors
+ * SPDX-License-Identifier: GPL-2.0-or-later
+ */
+
+import QtQml
+import QtQuick
+import QtQuick.Controls
+import QtQuick.Window
+import QtQuick.Layouts
+import Qt5Compat.GraphicalEffects
+import Qt.labs.platform as NativeDialogs
+
+import "../"
+import "../filedetails/"
+
+// Custom qml modules are in /theme (and included by resources.qrc)
+import Style
+
+import com.nextcloud.desktopclient
+
+ApplicationWindow {
+    id:         trayWindow
+
+    LayoutMirroring.enabled: Application.layoutDirection === Qt.RightToLeft
+    LayoutMirroring.childrenInherit: true
+
+    title:      Systray.windowTitle
+    // If the main dialog is displayed as a regular window we want it to be quadratic
+    width:      Systray.useNormalWindow ? Style.trayWindowHeight : Style.trayWindowWidth
+    height:     Style.trayWindowHeight
+    flags:      Systray.useNormalWindow ? Qt.Window : Qt.Dialog | Qt.FramelessWindowHint
+    color: "transparent"
+
+    readonly property int maxMenuHeight: Style.trayWindowHeight - Style.trayWindowHeaderHeight - 2 * Style.trayWindowBorderWidth
+
+    Component.onCompleted: Systray.forceWindowInit(trayWindow)
+
+    // Close tray window when focus is lost (e.g. click somewhere else on the screen)
+    onActiveChanged: {
+        if (!Systray.useNormalWindow && !active) {
+            hide();
+            Systray.isOpen = false;
+        }
+    }
+
+    onClosing: Systray.isOpen = false
+
+    onVisibleChanged: {
+        // HACK: reload account Instantiator immediately by restting it - could be done better I guess
+        // see also id:trayWindowHeader.currentAccountHeaderButton.accountMenu below
+        trayWindowHeader.currentAccountHeaderButton.userLineInstantiator.active = false;
+        trayWindowHeader.currentAccountHeaderButton.userLineInstantiator.active = true;
+        syncStatus.model.load();
+    }
+
+    background: Rectangle {
+        radius: Systray.useNormalWindow ? 0.0 : Style.trayWindowRadius
+        border.width: Style.trayWindowBorderWidth
+        border.color: palette.dark
+        color: palette.window
+    }
+
+    Connections {
+        target: UserModel
+        function onCurrentUserChanged() {
+            trayWindowHeader.currentAccountHeaderButton.accountMenu.close();
+            syncStatus.model.load();
+        }
+    }
+
+    Component {
+        id: errorMessageDialog
+
+        NativeDialogs.MessageDialog {
+            id: dialog
+
+            title: Systray.windowTitle
+
+            onAccepted: destroy()
+            onRejected: destroy()
+        }
+    }
+
+    Connections {
+        target: Systray
+
+        function onIsOpenChanged() {
+            userStatusDrawer.close()
+            fileDetailsDrawer.close();
+
+            if (Systray.isOpen) {
+                trayWindowHeader.currentAccountHeaderButton.accountMenu.close();
+                trayWindowHeader.appsMenu.close();
+                trayWindowHeader.openLocalFolderButton.closeMenu()
+            }
+        }
+
+        function onShowErrorMessageDialog(error) {
+            var newErrorDialog = errorMessageDialog.createObject(trayWindow)
+            newErrorDialog.text = error
+            newErrorDialog.open()
+        }
+
+        function onShowFileDetails(accountState, localPath, fileDetailsPage) {
+            fileDetailsDrawer.openFileDetails(accountState, localPath, fileDetailsPage);
+        }
+    }
+
+    OpacityMask {
+        anchors.fill: parent
+        anchors.margins: Style.trayWindowBorderWidth
+        source: ShaderEffectSource {
+            sourceItem: trayWindowMainItem
+            hideSource: true
+        }
+        maskSource: Rectangle {
+            width: trayWindow.width
+            height: trayWindow.height
+            radius: Systray.useNormalWindow ? 0.0 : Style.trayWindowRadius
+        }
+    }
+
+    Drawer {
+        id: userStatusDrawer
+        width: parent.width
+        padding: 0
+        edge: Qt.BottomEdge
+        modal: true
+        visible: false
+
+        background: Rectangle {
+            radius: Systray.useNormalWindow ? 0.0 : Style.trayWindowRadius
+            border.width: Style.trayWindowBorderWidth
+            border.color: palette.dark
+            color: Style.colorWithoutTransparency(palette.base)
+        }
+
+        readonly property int maxDrawerHeight: parent.height - Style.trayDrawerMargin
+
+        property int userIndex: 0
+        property bool showOnlineStatusSection: true
+        property bool showStatusMessageSection: true
+        property bool reopenWithStatusMessage: false
+
+        function openUserStatusDrawer(index, onlineStatusSection, statusMessageSection) {
+            console.log(`About to show dialog for user with index ${index}`);
+            userIndex = index;
+
+            const hasOnlineSectionArg = arguments.length >= 2 && onlineStatusSection !== undefined;
+            const hasStatusMessageArg = arguments.length >= 3 && statusMessageSection !== undefined;
+
+            showOnlineStatusSection = hasOnlineSectionArg ? onlineStatusSection : true;
+            showStatusMessageSection = hasStatusMessageArg ? statusMessageSection : true;
+
+            open();
+        }
+
+        function openStatusMessageShortcut() {
+            reopenWithStatusMessage = true;
+            close();
+        }
+
+        onClosed: {
+            if (reopenWithStatusMessage) {
+                reopenWithStatusMessage = false;
+                openUserStatusDrawer(userIndex, false, true);
+            } else {
+                showOnlineStatusSection = true;
+                showStatusMessageSection = true;
+            }
+        }
+
+        contentItem: Item {
+            id: userStatusContentWrapper
+            width: userStatusDrawer.width
+            implicitWidth: width
+
+            readonly property real selectorImplicitHeight: userStatusContents.item
+                                                           ? (userStatusContents.item.implicitHeight
+                                                              || userStatusContents.item.height
+                                                              || 0)
+                                                           : 0
+
+            implicitHeight: Math.min(userStatusDrawer.maxDrawerHeight,
+                                     selectorImplicitHeight)
+
+            Loader {
+                id: userStatusContents
+                anchors.left: parent.left
+                anchors.right: parent.right
+                anchors.bottom: parent.bottom
+                width: parent.width
+                active: userStatusDrawer.visible
+                sourceComponent: UserStatusSelectorPage {
+                    width: parent.width
+                    userIndex: userStatusDrawer.userIndex
+                    showOnlineStatusSection: userStatusDrawer.showOnlineStatusSection
+                    showStatusMessageSection: userStatusDrawer.showStatusMessageSection
+                    onFinished: userStatusDrawer.close()
+                    onShowStatusMessageRequested: userStatusDrawer.openStatusMessageShortcut()
+                }
+            }
+        }
+    }
+
+    Drawer {
+        id: fileDetailsDrawer
+        width: parent.width - Style.trayDrawerMargin
+        height: parent.height
+        padding: 0
+        edge: Qt.RightEdge
+        modal: true
+        visible: false
+        clip: true
+
+        background: Rectangle {
+            radius: Systray.useNormalWindow ? 0.0 : Style.trayWindowRadius
+            border.width: Style.trayWindowBorderWidth
+            border.color: palette.dark
+            color: Style.colorWithoutTransparency(palette.base)
+        }
+
+        property var folderAccountState: ({})
+        property string fileLocalPath: ""
+        property var pageToShow: Systray.FileDetailsPage.Activity
+
+        function openFileDetails(accountState, localPath, fileDetailsPage) {
+            console.log(`About to show file details view in tray for ${localPath}`);
+            folderAccountState = accountState;
+            fileLocalPath = localPath;
+            pageToShow = fileDetailsPage;
+
+            if(!opened) {
+                open();
+            }
+        }
+
+        Loader {
+            id: fileDetailsContents
+            anchors.fill: parent
+            active: fileDetailsDrawer.visible
+            onActiveChanged: {
+                if (active) {
+                    Systray.showFileDetailsPage(fileDetailsDrawer.fileLocalPath,
+                                                fileDetailsDrawer.pageToShow);
+                }
+            }
+            sourceComponent: FileDetailsView {
+                id: fileDetails
+
+                width: parent.width
+                height: parent.height
+
+                backgroundsVisible: false
+                accentColor: Style.accentColor
+                accountState: fileDetailsDrawer.folderAccountState
+                localPath: fileDetailsDrawer.fileLocalPath
+                showCloseButton: true
+
+                onCloseButtonClicked: fileDetailsDrawer.close()
+            }
+        }
+    }
+
+    Rectangle {
+        id: trayWindowMainItem
+
+        property bool isUnifiedSearchActive: unifiedSearchResultsListViewSkeletonLoader.active
+                                             || unifiedSearchResultNothingFound.visible
+                                             || unifiedSearchResultsErrorLabel.visible
+                                             || unifiedSearchResultsListView.visible
+                                             || trayWindowUnifiedSearchInputContainer.activateSearchFocus
+
+        anchors.fill: parent
+        anchors.margins: Style.trayWindowBorderWidth
+        clip: true
+
+        radius: Systray.useNormalWindow ? 0.0 : Style.trayWindowRadius
+        color: Style.colorWithoutTransparency(palette.base)
+
+        Accessible.role: Accessible.Grouping
+        Accessible.name: qsTr("Main content")
+
+        MouseArea {
+            anchors.fill: parent
+            onClicked: forceActiveFocus()
+        }
+
+        TrayWindowHeader {
+            id: trayWindowHeader
+
+            anchors.top: parent.top
+            anchors.left: parent.left
+            anchors.right: parent.right
+            height: Style.trayWindowHeaderHeight
+        }
+
+        UnifiedSearchInputContainer {
+            id: trayWindowUnifiedSearchInputContainer
+
+            property bool activateSearchFocus: activeFocus
+
+            anchors.top: trayWindowHeader.bottom
+            anchors.left: trayWindowMainItem.left
+            anchors.right: trayWindowMainItem.right
+            anchors.topMargin: Style.trayHorizontalMargin
+            anchors.leftMargin: Style.trayHorizontalMargin
+            anchors.rightMargin: Style.trayHorizontalMargin
+
+            text: UserModel.currentUser.unifiedSearchResultsListModel.searchTerm
+            readOnly: !UserModel.currentUser.isConnected || UserModel.currentUser.unifiedSearchResultsListModel.currentFetchMoreInProgressProviderId
+            isSearchInProgress: UserModel.currentUser.unifiedSearchResultsListModel.isSearchInProgress
+            onTextEdited: { UserModel.currentUser.unifiedSearchResultsListModel.searchTerm = trayWindowUnifiedSearchInputContainer.text }
+            onClearText: { UserModel.currentUser.unifiedSearchResultsListModel.searchTerm = "" }
+            onActiveFocusChanged: activateSearchFocus = activeFocus && focusReason !== Qt.TabFocusReason && focusReason !== Qt.BacktabFocusReason
+            Keys.onEscapePressed: activateSearchFocus = false
+        }
+
+        Rectangle {
+            id: bottomUnifiedSearchInputSeparator
+
+            anchors.top: trayWindowUnifiedSearchInputContainer.bottom
+            anchors.left: parent.left
+            anchors.right: parent.right
+            anchors.topMargin: Style.trayHorizontalMargin
+
+            height: 1
+            color: palette.dark
+            visible: trayWindowMainItem.isUnifiedSearchActive
+        }
+
+        ErrorBox {
+            id: unifiedSearchResultsErrorLabel
+            visible:  UserModel.currentUser.unifiedSearchResultsListModel.errorString && !unifiedSearchResultsListView.visible && ! UserModel.currentUser.unifiedSearchResultsListModel.isSearchInProgress && ! UserModel.currentUser.unifiedSearchResultsListModel.currentFetchMoreInProgressProviderId
+            text:  UserModel.currentUser.unifiedSearchResultsListModel.errorString
+            anchors.top: bottomUnifiedSearchInputSeparator.bottom
+            anchors.left: trayWindowMainItem.left
+            anchors.right: trayWindowMainItem.right
+            anchors.margins: Style.trayHorizontalMargin
+        }
+
+        UnifiedSearchPlaceholderView {
+            id: unifiedSearchPlaceholderView
+
+            anchors.top: bottomUnifiedSearchInputSeparator.bottom
+            anchors.left: trayWindowMainItem.left
+            anchors.right: trayWindowMainItem.right
+            anchors.bottom: trayWindowMainItem.bottom
+            anchors.topMargin: Style.trayHorizontalMargin
+
+            visible: trayWindowUnifiedSearchInputContainer.activateSearchFocus && !UserModel.currentUser.unifiedSearchResultsListModel.searchTerm
+        }
+
+        UnifiedSearchResultNothingFound {
+            id: unifiedSearchResultNothingFound
+
+            anchors.top: bottomUnifiedSearchInputSeparator.bottom
+            anchors.left: trayWindowMainItem.left
+            anchors.right: trayWindowMainItem.right
+            anchors.topMargin: Style.trayHorizontalMargin
+
+            text: UserModel.currentUser.unifiedSearchResultsListModel.searchTerm
+
+            property bool isSearchRunning: UserModel.currentUser.unifiedSearchResultsListModel.isSearchInProgress
+            property bool waitingForSearchTermEditEnd: UserModel.currentUser.unifiedSearchResultsListModel.waitingForSearchTermEditEnd
+            property bool isSearchResultsEmpty: unifiedSearchResultsListView.count === 0
+            property bool nothingFound: text && isSearchResultsEmpty && !UserModel.currentUser.unifiedSearchResultsListModel.errorString
+
+            visible: !isSearchRunning && !waitingForSearchTermEditEnd && nothingFound
+        }
+
+        Loader {
+            id: unifiedSearchResultsListViewSkeletonLoader
+
+            anchors.top: bottomUnifiedSearchInputSeparator.bottom
+            anchors.left: trayWindowMainItem.left
+            anchors.right: trayWindowMainItem.right
+            anchors.bottom: trayWindowMainItem.bottom
+            anchors.margins: controlRoot.padding
+
+            active: !unifiedSearchResultNothingFound.visible &&
+                    !unifiedSearchResultsListView.visible &&
+                    !UserModel.currentUser.unifiedSearchResultsListModel.errorString &&
+                    UserModel.currentUser.unifiedSearchResultsListModel.searchTerm
+
+            sourceComponent: UnifiedSearchResultItemSkeletonContainer {
+                anchors.fill: parent
+                spacing: unifiedSearchResultsListView.spacing
+                animationRectangleWidth: trayWindow.width
+            }
+        }
+
+        ScrollView {
+            id: controlRoot
+            contentWidth: availableWidth
+
+            ScrollBar.horizontal.policy: ScrollBar.AlwaysOff
+
+            data: WheelHandler {
+                target: controlRoot.contentItem
+            }
+            visible: unifiedSearchResultsListView.count > 0
+
+            anchors.top: bottomUnifiedSearchInputSeparator.bottom
+            anchors.left: trayWindowMainItem.left
+            anchors.right: trayWindowMainItem.right
+            anchors.bottom: trayWindowMainItem.bottom
+
+            ListView {
+                id: unifiedSearchResultsListView
+                spacing: 4
+                clip: true
+
+                keyNavigationEnabled: true
+
+                reuseItems: true
+
+                Accessible.role: Accessible.List
+                Accessible.name: qsTr("Unified search results list")
+
+                model: UserModel.currentUser.unifiedSearchResultsListModel
+
+                delegate: UnifiedSearchResultListItem {
+                    width: unifiedSearchResultsListView.width
+                    isSearchInProgress:  unifiedSearchResultsListView.model.isSearchInProgress
+                    currentFetchMoreInProgressProviderId: unifiedSearchResultsListView.model.currentFetchMoreInProgressProviderId
+                    fetchMoreTriggerClicked: unifiedSearchResultsListView.model.fetchMoreTriggerClicked
+                    resultClicked: unifiedSearchResultsListView.model.resultClicked
+                    ListView.onPooled: isPooled = true
+                    ListView.onReused: isPooled = false
+                }
+
+                section.property: "providerName"
+                section.criteria: ViewSection.FullString
+                section.delegate: UnifiedSearchResultSectionItem {
+                    width: unifiedSearchResultsListView.width
+                }
+            }
+        }
+
+        SyncStatus {
+            id: syncStatus
+
+            accentColor: Style.accentColor
+            visible: !trayWindowMainItem.isUnifiedSearchActive
+
+            anchors.top: trayWindowUnifiedSearchInputContainer.bottom
+            anchors.left: trayWindowMainItem.left
+            anchors.right: trayWindowMainItem.right
+        }
+
+        Rectangle {
+            id: syncStatusSeparator
+            anchors.left: syncStatus.left
+            anchors.right: syncStatus.right
+            anchors.bottom: syncStatus.bottom
+            height: 1
+            color: palette.dark
+            visible: !trayWindowMainItem.isUnifiedSearchActive
+        }
+
+        Loader {
+            id: newActivitiesButtonLoader
+
+            anchors.top: activityList.top
+            anchors.topMargin: 5
+            anchors.horizontalCenter: activityList.horizontalCenter
+
+            width: Style.newActivitiesButtonWidth
+            height: Style.newActivitiesButtonHeight
+
+            z: 1
+
+            active: false
+
+            sourceComponent: Button {
+                id: newActivitiesButton
+                hoverEnabled: true
+                padding: Style.smallSpacing
+
+                anchors.fill: parent
+
+                text: qsTr("New activities")
+
+                icon.source: "image://svgimage-custom-color/expand-less-black.svg" + "/" + Style.currentUserHeaderTextColor
+                icon.width: Style.activityLabelBaseWidth
+                icon.height: Style.activityLabelBaseWidth
+
+                onClicked: {
+                    activityList.scrollToTop();
+                    newActivitiesButtonLoader.active = false
+                }
+
+                Timer {
+                    id: newActivitiesButtonDisappearTimer
+                    interval: Style.newActivityButtonDisappearTimeout
+                    running: newActivitiesButtonLoader.active && !newActivitiesButton.hovered
+                    repeat: false
+                    onTriggered: fadeoutActivitiesButtonDisappear.running = true
+                }
+
+                OpacityAnimator {
+                    id: fadeoutActivitiesButtonDisappear
+                    target: newActivitiesButton
+                    from: 1
+                    to: 0
+                    duration: Style.newActivityButtonDisappearFadeTimeout
+                    loops: 1
+                    running: false
+                    onFinished: newActivitiesButtonLoader.active = false
+                }
+            }
+        }
+
+        ActivityList {
+            id: activityList
+            visible: !trayWindowMainItem.isUnifiedSearchActive
+            anchors.top: syncStatus.bottom
+            anchors.left: trayWindowMainItem.left
+            anchors.right: trayWindowMainItem.right
+            anchors.bottom: trayWindowMainItem.bottom
+
+            activeFocusOnTab: true
+            model: activityModel
+            onOpenFile: Qt.openUrlExternally(filePath);
+            onActivityItemClicked: {
+                model.slotTriggerDefaultAction(index)
+            }
+            Connections {
+                target: activityModel
+                function onInteractiveActivityReceived() {
+                    if (!activityList.atYBeginning) {
+                        newActivitiesButtonLoader.active = true;
+                    }
+                }
+            }
+        }
+    } // Item trayWindowMainItem
+}