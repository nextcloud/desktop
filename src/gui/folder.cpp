--- conflicted
+++ resolved
@@ -853,21 +853,12 @@
 
 void Folder::slotTerminateSync()
 {
-<<<<<<< HEAD
-    qCInfo(lcFolder) << "folder " << path() << " Terminating!";
-
-    if (_engine->isSyncRunning()) {
-        _engine->abort();
-
-        setSyncState(SyncResult::SyncAbortRequested);
-=======
     if (isReady()) {
-        qCInfo(lcFolder) << "folder " << alias() << " Terminating!";
+        qCInfo(lcFolder) << "folder " << path() << " Terminating!";
         if (_engine->isSyncRunning()) {
             _engine->abort();
             setSyncState(SyncResult::SyncAbortRequested);
         }
->>>>>>> ca7f788b
     }
 }
 
@@ -984,33 +975,6 @@
     emit syncStarted();
 }
 
-<<<<<<< HEAD
-=======
-void Folder::setSyncOptions()
-{
-    Q_ASSERT(isReady());
-    SyncOptions opt;
-    ConfigFile cfgFile;
-
-    auto newFolderLimit = cfgFile.newBigFolderSizeLimit();
-    opt._newBigFolderSizeLimit = newFolderLimit.first ? newFolderLimit.second * 1000LL * 1000LL : -1; // convert from MB to B
-    opt._confirmExternalStorage = cfgFile.confirmExternalStorage();
-    opt._moveFilesToTrash = cfgFile.moveToTrash();
-    opt._vfs = _vfs;
-    opt._parallelNetworkJobs = _accountState->account()->isHttp2Supported() ? 20 : 6;
-
-    opt._initialChunkSize = cfgFile.chunkSize();
-    opt._minChunkSize = cfgFile.minChunkSize();
-    opt._maxChunkSize = cfgFile.maxChunkSize();
-    opt._targetChunkUploadDuration = cfgFile.targetChunkUploadDuration();
-
-    opt.fillFromEnvironmentVariables();
-    opt.verifyChunkSizes();
-
-    _engine->setSyncOptions(opt);
-}
-
->>>>>>> ca7f788b
 void Folder::setDirtyNetworkLimits()
 {
     Q_ASSERT(isReady());
