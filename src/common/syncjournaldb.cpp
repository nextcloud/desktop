/*
 * Copyright (C) by Klaas Freitag <freitag@owncloud.com>
 *
 * This library is free software; you can redistribute it and/or
 * modify it under the terms of the GNU Lesser General Public
 * License as published by the Free Software Foundation; either
 * version 2.1 of the License, or (at your option) any later version.
 *
 * This library is distributed in the hope that it will be useful,
 * but WITHOUT ANY WARRANTY; without even the implied warranty of
 * MERCHANTABILITY or FITNESS FOR A PARTICULAR PURPOSE.  See the GNU
 * Lesser General Public License for more details.
 *
 * You should have received a copy of the GNU Lesser General Public
 * License along with this library; if not, write to the Free Software
 * Foundation, Inc., 51 Franklin Street, Fifth Floor, Boston, MA 02110-1301 USA
 */

#include <QCryptographicHash>
#include <QFile>
#include <QLoggingCategory>
#include <QStringList>
#include <QElapsedTimer>
#include <QUrl>
#include <QDir>
#include <sqlite3.h>

#include "common/syncjournaldb.h"
#include "version.h"
#include "filesystembase.h"
#include "common/asserts.h"
#include "common/checksums.h"

#include "common/c_jhash.h"

// SQL expression to check whether path.startswith(prefix + '/')
// Note: '/' + 1 == '0'
#define IS_PREFIX_PATH_OF(prefix, path) \
    "(" path " > (" prefix "||'/') AND " path " < (" prefix "||'0'))"
#define IS_PREFIX_PATH_OR_EQUAL(prefix, path) \
    "(" path " == " prefix " OR " IS_PREFIX_PATH_OF(prefix, path) ")"

namespace OCC {

Q_LOGGING_CATEGORY(lcDb, "sync.database", QtInfoMsg)

#define GET_FILE_RECORD_QUERY \
        "SELECT path, inode, modtime, type, md5, fileid, remotePerm, filesize," \
        "  ignoredChildrenRemote, contentchecksumtype.name || ':' || contentChecksum" \
        " FROM metadata" \
        "  LEFT JOIN checksumtype as contentchecksumtype ON metadata.contentChecksumTypeId == contentchecksumtype.id"

static void fillFileRecordFromGetQuery(SyncJournalFileRecord &rec, SqlQuery &query)
{
    rec._path = query.baValue(0);
    rec._inode = query.int64Value(1);
    rec._modtime = query.int64Value(2);
    rec._type = static_cast<ItemType>(query.intValue(3));
    rec._etag = query.baValue(4);
    rec._fileId = query.baValue(5);
    rec._remotePerm = RemotePermissions(query.baValue(6).constData());
    rec._fileSize = query.int64Value(7);
    rec._serverHasIgnoredFiles = (query.intValue(8) > 0);
    rec._checksumHeader = query.baValue(9);
}

static QString defaultJournalMode(const QString &dbPath)
{
#ifdef Q_OS_WIN
    // See #2693: Some exFAT file systems seem unable to cope with the
    // WAL journaling mode. They work fine with DELETE.
    QString fileSystem = FileSystem::fileSystemForPath(dbPath);
    qCInfo(lcDb) << "Detected filesystem" << fileSystem << "for" << dbPath;
    if (fileSystem.contains("FAT")) {
        qCInfo(lcDb) << "Filesystem contains FAT - using DELETE journal mode";
        return "DELETE";
    }
#else
    Q_UNUSED(dbPath)
#endif
    return "WAL";
}

SyncJournalDb::SyncJournalDb(const QString &dbFilePath, QObject *parent)
    : QObject(parent)
    , _dbFile(dbFilePath)
    , _mutex(QMutex::Recursive)
    , _transaction(0)
    , _metadataTableIsEmpty(false)
{
    // Allow forcing the journal mode for debugging
    static QString envJournalMode = QString::fromLocal8Bit(qgetenv("OWNCLOUD_SQLITE_JOURNAL_MODE"));
    _journalMode = envJournalMode;
    if (_journalMode.isEmpty()) {
        _journalMode = defaultJournalMode(_dbFile);
    }
}

QString SyncJournalDb::makeDbName(const QString &localPath,
    const QUrl &remoteUrl,
    const QString &remotePath,
    const QString &user)
{
    QString journalPath = QLatin1String("._sync_");

    QString key = QString::fromUtf8("%1@%2:%3").arg(user, remoteUrl.toString(), remotePath);

    QByteArray ba = QCryptographicHash::hash(key.toUtf8(), QCryptographicHash::Md5);
    journalPath.append(ba.left(6).toHex());
    journalPath.append(".db");

    // If the journal doesn't exist and we can't create a file
    // at that location, try again with a journal name that doesn't
    // have the ._ prefix.
    //
    // The disadvantage of that filename is that it will only be ignored
    // by client versions >2.3.2.
    //
    // See #5633: "._*" is often forbidden on samba shared folders.

    // If it exists already, the path is clearly usable
    QFile file(QDir(localPath).filePath(journalPath));
    if (file.exists()) {
        return journalPath;
    }

    // Try to create a file there
    if (file.open(QIODevice::ReadWrite)) {
        // Ok, all good.
        file.close();
        file.remove();
        return journalPath;
    }

    // Can we create it if we drop the underscore?
    QString alternateJournalPath = journalPath.mid(2).prepend(".");
    QFile file2(QDir(localPath).filePath(alternateJournalPath));
    if (file2.open(QIODevice::ReadWrite)) {
        // The alternative worked, use it
        qCInfo(lcDb) << "Using alternate database path" << alternateJournalPath;
        file2.close();
        file2.remove();
        return alternateJournalPath;
    }

    // Neither worked, just keep the original and throw errors later
    qCWarning(lcDb) << "Could not find a writable database path" << file.fileName();
    return journalPath;
}

bool SyncJournalDb::maybeMigrateDb(const QString &localPath, const QString &absoluteJournalPath)
{
    const QString oldDbName = localPath + QLatin1String(".csync_journal.db");
    if (!FileSystem::fileExists(oldDbName)) {
        return true;
    }
    const QString oldDbNameShm = oldDbName + "-shm";
    const QString oldDbNameWal = oldDbName + "-wal";

    const QString newDbName = absoluteJournalPath;
    const QString newDbNameShm = newDbName + "-shm";
    const QString newDbNameWal = newDbName + "-wal";

    // Whenever there is an old db file, migrate it to the new db path.
    // This is done to make switching from older versions to newer versions
    // work correctly even if the user had previously used a new version
    // and therefore already has an (outdated) new-style db file.
    QString error;

    if (FileSystem::fileExists(newDbName)) {
        if (!FileSystem::remove(newDbName, &error)) {
            qCWarning(lcDb) << "Database migration: Could not remove db file" << newDbName
                            << "due to" << error;
            return false;
        }
    }
    if (FileSystem::fileExists(newDbNameWal)) {
        if (!FileSystem::remove(newDbNameWal, &error)) {
            qCWarning(lcDb) << "Database migration: Could not remove db WAL file" << newDbNameWal
                            << "due to" << error;
            return false;
        }
    }
    if (FileSystem::fileExists(newDbNameShm)) {
        if (!FileSystem::remove(newDbNameShm, &error)) {
            qCWarning(lcDb) << "Database migration: Could not remove db SHM file" << newDbNameShm
                            << "due to" << error;
            return false;
        }
    }

    if (!FileSystem::rename(oldDbName, newDbName, &error)) {
        qCWarning(lcDb) << "Database migration: could not rename " << oldDbName
                        << "to" << newDbName << ":" << error;
        return false;
    }
    if (!FileSystem::rename(oldDbNameWal, newDbNameWal, &error)) {
        qCWarning(lcDb) << "Database migration: could not rename " << oldDbNameWal
                        << "to" << newDbNameWal << ":" << error;
        return false;
    }
    if (!FileSystem::rename(oldDbNameShm, newDbNameShm, &error)) {
        qCWarning(lcDb) << "Database migration: could not rename " << oldDbNameShm
                        << "to" << newDbNameShm << ":" << error;
        return false;
    }

    qCInfo(lcDb) << "Journal successfully migrated from" << oldDbName << "to" << newDbName;
    return true;
}

bool SyncJournalDb::exists()
{
    QMutexLocker locker(&_mutex);
    return (!_dbFile.isEmpty() && QFile::exists(_dbFile));
}

QString SyncJournalDb::databaseFilePath() const
{
    return _dbFile;
}

// Note that this does not change the size of the -wal file, but it is supposed to make
// the normal .db faster since the changes from the wal will be incorporated into it.
// Then the next sync (and the SocketAPI) will have a faster access.
void SyncJournalDb::walCheckpoint()
{
    QElapsedTimer t;
    t.start();
    SqlQuery pragma1(_db);
    pragma1.prepare("PRAGMA wal_checkpoint(FULL);");
    if (pragma1.exec()) {
        qCDebug(lcDb) << "took" << t.elapsed() << "msec";
    }
}

void SyncJournalDb::startTransaction()
{
    if (_transaction == 0) {
        if (!_db.transaction()) {
            qCWarning(lcDb) << "ERROR starting transaction: " << _db.error();
            return;
        }
        _transaction = 1;
    } else {
        qCDebug(lcDb) << "Database Transaction is running, not starting another one!";
    }
}

void SyncJournalDb::commitTransaction()
{
    if (_transaction == 1) {
        if (!_db.commit()) {
            qCWarning(lcDb) << "ERROR committing to the database: " << _db.error();
            return;
        }
        _transaction = 0;
    } else {
        qCDebug(lcDb) << "No database Transaction to commit";
    }
}

bool SyncJournalDb::sqlFail(const QString &log, const SqlQuery &query)
{
    commitTransaction();
    qCWarning(lcDb) << "SQL Error" << log << query.error();
    ASSERT(false);
    _db.close();
    return false;
}

bool SyncJournalDb::checkConnect()
{
    if (_db.isOpen()) {
        return true;
    }

    if (_dbFile.isEmpty()) {
        qCWarning(lcDb) << "Database filename" + _dbFile + " is empty";
        return false;
    }

    // The database file is created by this call (SQLITE_OPEN_CREATE)
    if (!_db.openOrCreateReadWrite(_dbFile)) {
        QString error = _db.error();
        qCWarning(lcDb) << "Error opening the db: " << error;
        return false;
    }

    if (!QFile::exists(_dbFile)) {
        qCWarning(lcDb) << "Database file" + _dbFile + " does not exist";
        return false;
    }

    SqlQuery pragma1(_db);
    pragma1.prepare("SELECT sqlite_version();");
    if (!pragma1.exec()) {
        return sqlFail("SELECT sqlite_version()", pragma1);
    } else {
        pragma1.next();
        qCInfo(lcDb) << "sqlite3 version" << pragma1.stringValue(0);
    }

    pragma1.prepare(QString("PRAGMA journal_mode=%1;").arg(_journalMode));
    if (!pragma1.exec()) {
        return sqlFail("Set PRAGMA journal_mode", pragma1);
    } else {
        pragma1.next();
        qCInfo(lcDb) << "sqlite3 journal_mode=" << pragma1.stringValue(0);
    }

    // For debugging purposes, allow temp_store to be set
    static QString env_temp_store = QString::fromLocal8Bit(qgetenv("OWNCLOUD_SQLITE_TEMP_STORE"));
    if (!env_temp_store.isEmpty()) {
        pragma1.prepare(QString("PRAGMA temp_store = %1;").arg(env_temp_store));
        if (!pragma1.exec()) {
            return sqlFail("Set PRAGMA temp_store", pragma1);
        }
        qCInfo(lcDb) << "sqlite3 with temp_store =" << env_temp_store;
    }

    pragma1.prepare("PRAGMA synchronous = 1;");
    if (!pragma1.exec()) {
        return sqlFail("Set PRAGMA synchronous", pragma1);
    }
    pragma1.prepare("PRAGMA case_sensitive_like = ON;");
    if (!pragma1.exec()) {
        return sqlFail("Set PRAGMA case_sensitivity", pragma1);
    }

    /* Because insert is so slow, we do everything in a transaction, and only need one call to commit */
    startTransaction();

    SqlQuery createQuery(_db);
    createQuery.prepare("CREATE TABLE IF NOT EXISTS metadata("
                        "phash INTEGER(8),"
                        "pathlen INTEGER,"
                        "path VARCHAR(4096),"
                        "inode INTEGER,"
                        "uid INTEGER,"
                        "gid INTEGER,"
                        "mode INTEGER,"
                        "modtime INTEGER(8),"
                        "type INTEGER,"
                        "md5 VARCHAR(32)," /* This is the etag.  Called md5 for compatibility */
                        // updateDatabaseStructure() will add
                        // fileid
                        // remotePerm
                        // filesize
                        // ignoredChildrenRemote
                        // contentChecksum
                        // contentChecksumTypeId
                        "PRIMARY KEY(phash)"
                        ");");

#ifndef SQLITE_IOERR_SHMMAP
// Requires sqlite >= 3.7.7 but old CentOS6 has sqlite-3.6.20
// Definition taken from https://sqlite.org/c3ref/c_abort_rollback.html
#define SQLITE_IOERR_SHMMAP            (SQLITE_IOERR | (21<<8))
#endif

    if (!createQuery.exec()) {
        // In certain situations the io error can be avoided by switching
        // to the DELETE journal mode, see #5723
        if (_journalMode != "DELETE"
            && createQuery.errorId() == SQLITE_IOERR
            && sqlite3_extended_errcode(_db.sqliteDb()) == SQLITE_IOERR_SHMMAP) {
            qCWarning(lcDb) << "IO error SHMMAP on table creation, attempting with DELETE journal mode";

            _journalMode = "DELETE";
            createQuery.finish();
            pragma1.finish();
            commitTransaction();
            _db.close();
            return checkConnect();
        }

        return sqlFail("Create table metadata", createQuery);
    }

    createQuery.prepare("CREATE TABLE IF NOT EXISTS downloadinfo("
                        "path VARCHAR(4096),"
                        "tmpfile VARCHAR(4096),"
                        "etag VARCHAR(32),"
                        "errorcount INTEGER,"
                        "PRIMARY KEY(path)"
                        ");");

    if (!createQuery.exec()) {
        return sqlFail("Create table downloadinfo", createQuery);
    }

    createQuery.prepare("CREATE TABLE IF NOT EXISTS uploadinfo("
                        "path VARCHAR(4096),"
                        "chunk INTEGER,"
                        "transferid INTEGER,"
                        "errorcount INTEGER,"
                        "size INTEGER(8),"
                        "modtime INTEGER(8),"
                        "contentChecksum TEXT,"
                        "PRIMARY KEY(path)"
                        ");");

    if (!createQuery.exec()) {
        return sqlFail("Create table uploadinfo", createQuery);
    }

    // create the blacklist table.
    createQuery.prepare("CREATE TABLE IF NOT EXISTS blacklist ("
                        "path VARCHAR(4096),"
                        "lastTryEtag VARCHAR[32],"
                        "lastTryModtime INTEGER[8],"
                        "retrycount INTEGER,"
                        "errorstring VARCHAR[4096],"
                        "PRIMARY KEY(path)"
                        ");");

    if (!createQuery.exec()) {
        return sqlFail("Create table blacklist", createQuery);
    }

    createQuery.prepare("CREATE TABLE IF NOT EXISTS poll("
                        "path VARCHAR(4096),"
                        "modtime INTEGER(8),"
                        "pollpath VARCHAR(4096));");
    if (!createQuery.exec()) {
        return sqlFail("Create table poll", createQuery);
    }

    // create the selectivesync table.
    createQuery.prepare("CREATE TABLE IF NOT EXISTS selectivesync ("
                        "path VARCHAR(4096),"
                        "type INTEGER"
                        ");");

    if (!createQuery.exec()) {
        return sqlFail("Create table selectivesync", createQuery);
    }

    // create the checksumtype table.
    createQuery.prepare("CREATE TABLE IF NOT EXISTS checksumtype("
                        "id INTEGER PRIMARY KEY,"
                        "name TEXT UNIQUE"
                        ");");
    if (!createQuery.exec()) {
        return sqlFail("Create table version", createQuery);
    }

    // create the datafingerprint table.
    createQuery.prepare("CREATE TABLE IF NOT EXISTS datafingerprint("
                        "fingerprint TEXT UNIQUE"
                        ");");
    if (!createQuery.exec()) {
        return sqlFail("Create table datafingerprint", createQuery);
    }

    // create the conflicts table.
    createQuery.prepare("CREATE TABLE IF NOT EXISTS conflicts("
                        "path TEXT PRIMARY KEY,"
                        "baseFileId TEXT,"
                        "baseEtag TEXT,"
                        "baseModtime INTEGER"
                        ");");
    if (!createQuery.exec()) {
        return sqlFail("Create table conflicts", createQuery);
    }

    createQuery.prepare("CREATE TABLE IF NOT EXISTS version("
                        "major INTEGER(8),"
                        "minor INTEGER(8),"
                        "patch INTEGER(8),"
                        "custom VARCHAR(256)"
                        ");");
    if (!createQuery.exec()) {
        return sqlFail("Create table version", createQuery);
    }

    bool forceRemoteDiscovery = false;

    SqlQuery versionQuery("SELECT major, minor, patch FROM version;", _db);
    if (!versionQuery.next()) {
        // If there was no entry in the table, it means we are likely upgrading from 1.5
        qCInfo(lcDb) << "possibleUpgradeFromMirall_1_5 detected!";
        forceRemoteDiscovery = true;

        createQuery.prepare("INSERT INTO version VALUES (?1, ?2, ?3, ?4);");
        createQuery.bindValue(1, MIRALL_VERSION_MAJOR);
        createQuery.bindValue(2, MIRALL_VERSION_MINOR);
        createQuery.bindValue(3, MIRALL_VERSION_PATCH);
        createQuery.bindValue(4, MIRALL_VERSION_BUILD);
        if (!createQuery.exec()) {
            return sqlFail("Update version", createQuery);
        }

    } else {
        int major = versionQuery.intValue(0);
        int minor = versionQuery.intValue(1);
        int patch = versionQuery.intValue(2);

        if (major == 1 && minor == 8 && (patch == 0 || patch == 1)) {
            qCInfo(lcDb) << "possibleUpgradeFromMirall_1_8_0_or_1 detected!";
            forceRemoteDiscovery = true;
        }

        // There was a bug in versions <2.3.0 that could lead to stale
        // local files and a remote discovery will fix them.
        // See #5190 #5242.
        if (major == 2 && minor < 3) {
            qCInfo(lcDb) << "upgrade form client < 2.3.0 detected! forcing remote discovery";
            forceRemoteDiscovery = true;
        }

        // Not comparing the BUILD id here, correct?
        if (!(major == MIRALL_VERSION_MAJOR && minor == MIRALL_VERSION_MINOR && patch == MIRALL_VERSION_PATCH)) {
            createQuery.prepare("UPDATE version SET major=?1, minor=?2, patch =?3, custom=?4 "
                                "WHERE major=?5 AND minor=?6 AND patch=?7;");
            createQuery.bindValue(1, MIRALL_VERSION_MAJOR);
            createQuery.bindValue(2, MIRALL_VERSION_MINOR);
            createQuery.bindValue(3, MIRALL_VERSION_PATCH);
            createQuery.bindValue(4, MIRALL_VERSION_BUILD);
            createQuery.bindValue(5, major);
            createQuery.bindValue(6, minor);
            createQuery.bindValue(7, patch);
            if (!createQuery.exec()) {
                return sqlFail("Update version", createQuery);
            }
        }
    }

    commitInternal("checkConnect");

    bool rc = updateDatabaseStructure();
    if (!rc) {
        qCWarning(lcDb) << "Failed to update the database structure!";
    }

    /*
     * If we are upgrading from a client version older than 1.5,
     * we cannot read from the database because we need to fetch the files id and etags.
     *
     *  If 1.8.0 caused missing data in the local tree, so we also don't read from DB
     *  to get back the files that were gone.
     *  In 1.8.1 we had a fix to re-get the data, but this one here is better
     */
    if (forceRemoteDiscovery) {
        forceRemoteDiscoveryNextSyncLocked();
    }

    _getFileRecordQuery.reset(new SqlQuery(_db));
    if (_getFileRecordQuery->prepare(
            GET_FILE_RECORD_QUERY
            " WHERE phash=?1")) {
        return sqlFail("prepare _getFileRecordQuery", *_getFileRecordQuery);
    }

    _getFileRecordQueryByInode.reset(new SqlQuery(_db));
    if (_getFileRecordQueryByInode->prepare(
            GET_FILE_RECORD_QUERY
            " WHERE inode=?1")) {
        return sqlFail("prepare _getFileRecordQueryByInode", *_getFileRecordQueryByInode);
    }

    _getFileRecordQueryByFileId.reset(new SqlQuery(_db));
    if (_getFileRecordQueryByFileId->prepare(
            GET_FILE_RECORD_QUERY
            " WHERE fileid=?1")) {
        return sqlFail("prepare _getFileRecordQueryByFileId", *_getFileRecordQueryByFileId);
    }

    // This query is used to skip discovery and fill the tree from the
    // database instead
    _getFilesBelowPathQuery.reset(new SqlQuery(_db));
    if (_getFilesBelowPathQuery->prepare(
            GET_FILE_RECORD_QUERY
<<<<<<< HEAD
            " WHERE path > (?1||'/') AND path < (?1||'0')"
            // We want to ensure that the contents of a directory are sorted
            // directly behind the directory itself. Without this ORDER BY
            // an ordering like foo, foo-2, foo/file would be returned.
            // With the trailing /, we get foo-2, foo, foo/file. This property
            // is used in fill_tree_from_db().
            " ORDER BY path||'/' ASC")) {
=======
            " WHERE " IS_PREFIX_PATH_OF("?1", "path") " ORDER BY path||'/' ASC")) {
>>>>>>> cd60c2b8
        return sqlFail("prepare _getFilesBelowPathQuery", *_getFilesBelowPathQuery);
    }

    _getAllFilesQuery.reset(new SqlQuery(_db));
    if (_getAllFilesQuery->prepare(
            GET_FILE_RECORD_QUERY
            " ORDER BY path||'/' ASC")) {
        return sqlFail("prepare _getAllFilesQuery", *_getAllFilesQuery);
    }

    _setFileRecordQuery.reset(new SqlQuery(_db));
    if (_setFileRecordQuery->prepare("INSERT OR REPLACE INTO metadata "
                                     "(phash, pathlen, path, inode, uid, gid, mode, modtime, type, md5, fileid, remotePerm, filesize, ignoredChildrenRemote, contentChecksum, contentChecksumTypeId) "
                                     "VALUES (?1 , ?2, ?3 , ?4 , ?5 , ?6 , ?7,  ?8 , ?9 , ?10, ?11, ?12, ?13, ?14, ?15, ?16);")) {
        return sqlFail("prepare _setFileRecordQuery", *_setFileRecordQuery);
    }

    _setFileRecordChecksumQuery.reset(new SqlQuery(_db));
    if (_setFileRecordChecksumQuery->prepare(
            "UPDATE metadata"
            " SET contentChecksum = ?2, contentChecksumTypeId = ?3"
            " WHERE phash == ?1;")) {
        return sqlFail("prepare _setFileRecordChecksumQuery", *_setFileRecordChecksumQuery);
    }

    _setFileRecordLocalMetadataQuery.reset(new SqlQuery(_db));
    if (_setFileRecordLocalMetadataQuery->prepare(
            "UPDATE metadata"
            " SET inode=?2, modtime=?3, filesize=?4"
            " WHERE phash == ?1;")) {
        return sqlFail("prepare _setFileRecordLocalMetadataQuery", *_setFileRecordLocalMetadataQuery);
    }

    _getDownloadInfoQuery.reset(new SqlQuery(_db));
    if (_getDownloadInfoQuery->prepare("SELECT tmpfile, etag, errorcount FROM "
                                       "downloadinfo WHERE path=?1")) {
        return sqlFail("prepare _getDownloadInfoQuery", *_getDownloadInfoQuery);
    }

    _setDownloadInfoQuery.reset(new SqlQuery(_db));
    if (_setDownloadInfoQuery->prepare("INSERT OR REPLACE INTO downloadinfo "
                                       "(path, tmpfile, etag, errorcount) "
                                       "VALUES ( ?1 , ?2, ?3, ?4 )")) {
        return sqlFail("prepare _setDownloadInfoQuery", *_setDownloadInfoQuery);
    }

    _deleteDownloadInfoQuery.reset(new SqlQuery(_db));
    if (_deleteDownloadInfoQuery->prepare("DELETE FROM downloadinfo WHERE path=?1")) {
        return sqlFail("prepare _deleteDownloadInfoQuery", *_deleteDownloadInfoQuery);
    }

    _getUploadInfoQuery.reset(new SqlQuery(_db));
    if (_getUploadInfoQuery->prepare("SELECT chunk, transferid, errorcount, size, modtime, contentChecksum FROM "
                                     "uploadinfo WHERE path=?1")) {
        return sqlFail("prepare _getUploadInfoQuery", *_getUploadInfoQuery);
    }

    _setUploadInfoQuery.reset(new SqlQuery(_db));
    if (_setUploadInfoQuery->prepare("INSERT OR REPLACE INTO uploadinfo "
                                     "(path, chunk, transferid, errorcount, size, modtime, contentChecksum) "
                                     "VALUES ( ?1 , ?2, ?3 , ?4 ,  ?5, ?6 , ?7 )")) {
        return sqlFail("prepare _setUploadInfoQuery", *_setUploadInfoQuery);
    }

    _deleteUploadInfoQuery.reset(new SqlQuery(_db));
    if (_deleteUploadInfoQuery->prepare("DELETE FROM uploadinfo WHERE path=?1")) {
        return sqlFail("prepare _deleteUploadInfoQuery", *_deleteUploadInfoQuery);
    }


    _deleteFileRecordPhash.reset(new SqlQuery(_db));
    if (_deleteFileRecordPhash->prepare("DELETE FROM metadata WHERE phash=?1")) {
        return sqlFail("prepare _deleteFileRecordPhash", *_deleteFileRecordPhash);
    }

    _deleteFileRecordRecursively.reset(new SqlQuery(_db));
    if (_deleteFileRecordRecursively->prepare("DELETE FROM metadata WHERE " IS_PREFIX_PATH_OF("?1", "path"))) {
        return sqlFail("prepare _deleteFileRecordRecursively", *_deleteFileRecordRecursively);
    }

    QString sql("SELECT lastTryEtag, lastTryModtime, retrycount, errorstring, lastTryTime, ignoreDuration, renameTarget, errorCategory "
                "FROM blacklist WHERE path=?1");
    if (Utility::fsCasePreserving()) {
        // if the file system is case preserving we have to check the blacklist
        // case insensitively
        sql += QLatin1String(" COLLATE NOCASE");
    }
    _getErrorBlacklistQuery.reset(new SqlQuery(_db));
    if (_getErrorBlacklistQuery->prepare(sql)) {
        return sqlFail("prepare _getErrorBlacklistQuery", *_getErrorBlacklistQuery);
    }

    _setErrorBlacklistQuery.reset(new SqlQuery(_db));
    if (_setErrorBlacklistQuery->prepare("INSERT OR REPLACE INTO blacklist "
                                         "(path, lastTryEtag, lastTryModtime, retrycount, errorstring, lastTryTime, ignoreDuration, renameTarget, errorCategory) "
                                         "VALUES ( ?1, ?2, ?3, ?4, ?5, ?6, ?7, ?8, ?9)")) {
        return sqlFail("prepare _setErrorBlacklistQuery", *_setErrorBlacklistQuery);
    }

    _getSelectiveSyncListQuery.reset(new SqlQuery(_db));
    if (_getSelectiveSyncListQuery->prepare("SELECT path FROM selectivesync WHERE type=?1")) {
        return sqlFail("prepare _getSelectiveSyncListQuery", *_getSelectiveSyncListQuery);
    }

    _getChecksumTypeIdQuery.reset(new SqlQuery(_db));
    if (_getChecksumTypeIdQuery->prepare("SELECT id FROM checksumtype WHERE name=?1")) {
        return sqlFail("prepare _getChecksumTypeIdQuery", *_getChecksumTypeIdQuery);
    }

    _getChecksumTypeQuery.reset(new SqlQuery(_db));
    if (_getChecksumTypeQuery->prepare("SELECT name FROM checksumtype WHERE id=?1")) {
        return sqlFail("prepare _getChecksumTypeQuery", *_getChecksumTypeQuery);
    }

    _insertChecksumTypeQuery.reset(new SqlQuery(_db));
    if (_insertChecksumTypeQuery->prepare("INSERT OR IGNORE INTO checksumtype (name) VALUES (?1)")) {
        return sqlFail("prepare _insertChecksumTypeQuery", *_insertChecksumTypeQuery);
    }

    _getDataFingerprintQuery.reset(new SqlQuery(_db));
    if (_getDataFingerprintQuery->prepare("SELECT fingerprint FROM datafingerprint")) {
        return sqlFail("prepare _getDataFingerprintQuery", *_getDataFingerprintQuery);
    }

    _setDataFingerprintQuery1.reset(new SqlQuery(_db));
    if (_setDataFingerprintQuery1->prepare("DELETE FROM datafingerprint;")) {
        return sqlFail("prepare _setDataFingerprintQuery1", *_setDataFingerprintQuery1);
    }
    _setDataFingerprintQuery2.reset(new SqlQuery(_db));
    if (_setDataFingerprintQuery2->prepare("INSERT INTO datafingerprint (fingerprint) VALUES (?1);")) {
        return sqlFail("prepare _setDataFingerprintQuery2", *_setDataFingerprintQuery2);
    }

    _getConflictRecordQuery.reset(new SqlQuery(_db));
    if (_getConflictRecordQuery->prepare("SELECT baseFileId, baseModtime, baseEtag FROM conflicts WHERE path=?1;")) {
        return sqlFail("prepare _getConflictRecordQuery", *_getConflictRecordQuery);
    }

    _setConflictRecordQuery.reset(new SqlQuery(_db));
    if (_setConflictRecordQuery->prepare("INSERT OR REPLACE INTO conflicts "
                                         "(path, baseFileId, baseModtime, baseEtag) "
                                         "VALUES (?1, ?2, ?3, ?4);")) {
        return sqlFail("prepare _setConflictRecordQuery", *_setConflictRecordQuery);
    }

    _deleteConflictRecordQuery.reset(new SqlQuery(_db));
    if (_deleteConflictRecordQuery->prepare("DELETE FROM conflicts WHERE path=?1;")) {
        return sqlFail("prepare _deleteConflictRecordQuery", *_deleteConflictRecordQuery);
    }

    // don't start a new transaction now
    commitInternal(QString("checkConnect End"), false);

    // This avoid reading from the DB if we already know it is empty
    // thereby speeding up the initial discovery significantly.
    _metadataTableIsEmpty = (getFileRecordCount() == 0);

    // Hide 'em all!
    FileSystem::setFileHidden(databaseFilePath(), true);
    FileSystem::setFileHidden(databaseFilePath() + "-wal", true);
    FileSystem::setFileHidden(databaseFilePath() + "-shm", true);
    FileSystem::setFileHidden(databaseFilePath() + "-journal", true);

    return rc;
}

void SyncJournalDb::close()
{
    QMutexLocker locker(&_mutex);
    qCInfo(lcDb) << "Closing DB" << _dbFile;

    commitTransaction();

    _getFileRecordQuery.reset(0);
    _getFileRecordQueryByInode.reset(0);
    _getFileRecordQueryByFileId.reset(0);
    _getFilesBelowPathQuery.reset(0);
    _getAllFilesQuery.reset(0);
    _setFileRecordQuery.reset(0);
    _setFileRecordChecksumQuery.reset(0);
    _setFileRecordLocalMetadataQuery.reset(0);
    _getDownloadInfoQuery.reset(0);
    _setDownloadInfoQuery.reset(0);
    _deleteDownloadInfoQuery.reset(0);
    _getUploadInfoQuery.reset(0);
    _setUploadInfoQuery.reset(0);
    _deleteUploadInfoQuery.reset(0);
    _deleteFileRecordPhash.reset(0);
    _deleteFileRecordRecursively.reset(0);
    _getErrorBlacklistQuery.reset(0);
    _setErrorBlacklistQuery.reset(0);
    _getSelectiveSyncListQuery.reset(0);
    _getChecksumTypeIdQuery.reset(0);
    _getChecksumTypeQuery.reset(0);
    _insertChecksumTypeQuery.reset(0);
    _getDataFingerprintQuery.reset(0);
    _setDataFingerprintQuery1.reset(0);
    _setDataFingerprintQuery2.reset(0);
    _getConflictRecordQuery.reset(0);
    _setConflictRecordQuery.reset(0);
    _deleteConflictRecordQuery.reset(0);

    _db.close();
    _avoidReadFromDbOnNextSyncFilter.clear();
    _metadataTableIsEmpty = false;
}


bool SyncJournalDb::updateDatabaseStructure()
{
    if (!updateMetadataTableStructure())
        return false;
    if (!updateErrorBlacklistTableStructure())
        return false;
    return true;
}

bool SyncJournalDb::updateMetadataTableStructure()
{
    QStringList columns = tableColumns("metadata");
    bool re = true;

    // check if the file_id column is there and create it if not
    if (!checkConnect()) {
        return false;
    }

    if (columns.indexOf(QLatin1String("fileid")) == -1) {
        SqlQuery query(_db);
        query.prepare("ALTER TABLE metadata ADD COLUMN fileid VARCHAR(128);");
        if (!query.exec()) {
            sqlFail("updateMetadataTableStructure: Add column fileid", query);
            re = false;
        }

        query.prepare("CREATE INDEX metadata_file_id ON metadata(fileid);");
        if (!query.exec()) {
            sqlFail("updateMetadataTableStructure: create index fileid", query);
            re = false;
        }
        commitInternal("update database structure: add fileid col");
    }
    if (columns.indexOf(QLatin1String("remotePerm")) == -1) {
        SqlQuery query(_db);
        query.prepare("ALTER TABLE metadata ADD COLUMN remotePerm VARCHAR(128);");
        if (!query.exec()) {
            sqlFail("updateMetadataTableStructure: add column remotePerm", query);
            re = false;
        }
        commitInternal("update database structure (remotePerm)");
    }
    if (columns.indexOf(QLatin1String("filesize")) == -1) {
        SqlQuery query(_db);
        query.prepare("ALTER TABLE metadata ADD COLUMN filesize BIGINT;");
        if (!query.exec()) {
            sqlFail("updateDatabaseStructure: add column filesize", query);
            re = false;
        }
        commitInternal("update database structure: add filesize col");
    }

    if (1) {
        SqlQuery query(_db);
        query.prepare("CREATE INDEX IF NOT EXISTS metadata_inode ON metadata(inode);");
        if (!query.exec()) {
            sqlFail("updateMetadataTableStructure: create index inode", query);
            re = false;
        }
        commitInternal("update database structure: add inode index");
    }

    if (1) {
        SqlQuery query(_db);
        query.prepare("CREATE INDEX IF NOT EXISTS metadata_path ON metadata(path);");
        if (!query.exec()) {
            sqlFail("updateMetadataTableStructure: create index path", query);
            re = false;
        }
        commitInternal("update database structure: add path index");
    }

    if (columns.indexOf(QLatin1String("ignoredChildrenRemote")) == -1) {
        SqlQuery query(_db);
        query.prepare("ALTER TABLE metadata ADD COLUMN ignoredChildrenRemote INT;");
        if (!query.exec()) {
            sqlFail("updateMetadataTableStructure: add ignoredChildrenRemote column", query);
            re = false;
        }
        commitInternal("update database structure: add ignoredChildrenRemote col");
    }

    if (columns.indexOf(QLatin1String("contentChecksum")) == -1) {
        SqlQuery query(_db);
        query.prepare("ALTER TABLE metadata ADD COLUMN contentChecksum TEXT;");
        if (!query.exec()) {
            sqlFail("updateMetadataTableStructure: add contentChecksum column", query);
            re = false;
        }
        commitInternal("update database structure: add contentChecksum col");
    }
    if (columns.indexOf(QLatin1String("contentChecksumTypeId")) == -1) {
        SqlQuery query(_db);
        query.prepare("ALTER TABLE metadata ADD COLUMN contentChecksumTypeId INTEGER;");
        if (!query.exec()) {
            sqlFail("updateMetadataTableStructure: add contentChecksumTypeId column", query);
            re = false;
        }
        commitInternal("update database structure: add contentChecksumTypeId col");
    }

    if (!tableColumns("uploadinfo").contains("contentChecksum")) {
        SqlQuery query(_db);
        query.prepare("ALTER TABLE uploadinfo ADD COLUMN contentChecksum TEXT;");
        if (!query.exec()) {
            sqlFail("updateMetadataTableStructure: add contentChecksum column", query);
            re = false;
        }
        commitInternal("update database structure: add contentChecksum col for uploadinfo");
    }


    return re;
}

bool SyncJournalDb::updateErrorBlacklistTableStructure()
{
    QStringList columns = tableColumns("blacklist");
    bool re = true;

    // check if the file_id column is there and create it if not
    if (!checkConnect()) {
        return false;
    }

    if (columns.indexOf(QLatin1String("lastTryTime")) == -1) {
        SqlQuery query(_db);
        query.prepare("ALTER TABLE blacklist ADD COLUMN lastTryTime INTEGER(8);");
        if (!query.exec()) {
            sqlFail("updateBlacklistTableStructure: Add lastTryTime fileid", query);
            re = false;
        }
        query.prepare("ALTER TABLE blacklist ADD COLUMN ignoreDuration INTEGER(8);");
        if (!query.exec()) {
            sqlFail("updateBlacklistTableStructure: Add ignoreDuration fileid", query);
            re = false;
        }
        commitInternal("update database structure: add lastTryTime, ignoreDuration cols");
    }
    if (columns.indexOf(QLatin1String("renameTarget")) == -1) {
        SqlQuery query(_db);
        query.prepare("ALTER TABLE blacklist ADD COLUMN renameTarget VARCHAR(4096);");
        if (!query.exec()) {
            sqlFail("updateBlacklistTableStructure: Add renameTarget", query);
            re = false;
        }
        commitInternal("update database structure: add renameTarget col");
    }

    if (columns.indexOf(QLatin1String("errorCategory")) == -1) {
        SqlQuery query(_db);
        query.prepare("ALTER TABLE blacklist ADD COLUMN errorCategory INTEGER(8);");
        if (!query.exec()) {
            sqlFail("updateBlacklistTableStructure: Add errorCategory", query);
            re = false;
        }
        commitInternal("update database structure: add errorCategory col");
    }

    SqlQuery query(_db);
    query.prepare("CREATE INDEX IF NOT EXISTS blacklist_index ON blacklist(path collate nocase);");
    if (!query.exec()) {
        sqlFail("updateErrorBlacklistTableStructure: create index blacklit", query);
        re = false;
    }

    return re;
}

QStringList SyncJournalDb::tableColumns(const QString &table)
{
    QStringList columns;
    if (!table.isEmpty()) {
        if (checkConnect()) {
            QString q = QString("PRAGMA table_info('%1');").arg(table);
            SqlQuery query(_db);
            query.prepare(q);

            if (!query.exec()) {
                return columns;
            }

            while (query.next()) {
                columns.append(query.stringValue(1));
            }
        }
    }
    qCDebug(lcDb) << "Columns in the current journal: " << columns;

    return columns;
}

qint64 SyncJournalDb::getPHash(const QByteArray &file)
{
    int64_t h;

    if (file.isEmpty()) {
        return -1;
    }

    int len = file.length();

    h = c_jhash64((uint8_t *)file.data(), len, 0);
    return h;
}

bool SyncJournalDb::setFileRecord(const SyncJournalFileRecord &_record)
{
    SyncJournalFileRecord record = _record;
    QMutexLocker locker(&_mutex);

    if (!_avoidReadFromDbOnNextSyncFilter.isEmpty()) {
        // If we are a directory that should not be read from db next time, don't write the etag
        QByteArray prefix = record._path + "/";
        foreach (const QByteArray &it, _avoidReadFromDbOnNextSyncFilter) {
            if (it.startsWith(prefix)) {
                qCInfo(lcDb) << "Filtered writing the etag of" << prefix << "because it is a prefix of" << it;
                record._etag = "_invalid_";
                break;
            }
        }
    }

    qCInfo(lcDb) << "Updating file record for path:" << record._path << "inode:" << record._inode
                 << "modtime:" << record._modtime << "type:" << record._type
                 << "etag:" << record._etag << "fileId:" << record._fileId << "remotePerm:" << record._remotePerm.toString()
                 << "fileSize:" << record._fileSize << "checksum:" << record._checksumHeader;

    qlonglong phash = getPHash(record._path);
    if (checkConnect()) {
        int plen = record._path.length();

        QByteArray etag(record._etag);
        if (etag.isEmpty())
            etag = "";
        QByteArray fileId(record._fileId);
        if (fileId.isEmpty())
            fileId = "";
        QByteArray remotePerm = record._remotePerm.toString();
        QByteArray checksumType, checksum;
        parseChecksumHeader(record._checksumHeader, &checksumType, &checksum);
        int contentChecksumTypeId = mapChecksumType(checksumType);
        _setFileRecordQuery->reset_and_clear_bindings();
        _setFileRecordQuery->bindValue(1, phash);
        _setFileRecordQuery->bindValue(2, plen);
        _setFileRecordQuery->bindValue(3, record._path);
        _setFileRecordQuery->bindValue(4, record._inode);
        _setFileRecordQuery->bindValue(5, 0); // uid Not used
        _setFileRecordQuery->bindValue(6, 0); // gid Not used
        _setFileRecordQuery->bindValue(7, 0); // mode Not used
        _setFileRecordQuery->bindValue(8, record._modtime);
        _setFileRecordQuery->bindValue(9, record._type);
        _setFileRecordQuery->bindValue(10, etag);
        _setFileRecordQuery->bindValue(11, fileId);
        _setFileRecordQuery->bindValue(12, remotePerm);
        _setFileRecordQuery->bindValue(13, record._fileSize);
        _setFileRecordQuery->bindValue(14, record._serverHasIgnoredFiles ? 1 : 0);
        _setFileRecordQuery->bindValue(15, checksum);
        _setFileRecordQuery->bindValue(16, contentChecksumTypeId);

        if (!_setFileRecordQuery->exec()) {
            return false;
        }

        // Can't be true anymore.
        _metadataTableIsEmpty = false;

        return true;
    } else {
        qCWarning(lcDb) << "Failed to connect database.";
        return false; // checkConnect failed.
    }
}

bool SyncJournalDb::deleteFileRecord(const QString &filename, bool recursively)
{
    QMutexLocker locker(&_mutex);

    if (checkConnect()) {
        // if (!recursively) {
        // always delete the actual file.

        qlonglong phash = getPHash(filename.toUtf8());
        _deleteFileRecordPhash->reset_and_clear_bindings();
        _deleteFileRecordPhash->bindValue(1, phash);

        if (!_deleteFileRecordPhash->exec()) {
            return false;
        }

        if (recursively) {
            _deleteFileRecordRecursively->reset_and_clear_bindings();
            _deleteFileRecordRecursively->bindValue(1, filename);
            if (!_deleteFileRecordRecursively->exec()) {
                return false;
            }
        }
        return true;
    } else {
        qCWarning(lcDb) << "Failed to connect database.";
        return false; // checkConnect failed.
    }
}


bool SyncJournalDb::getFileRecord(const QByteArray &filename, SyncJournalFileRecord *rec)
{
    QMutexLocker locker(&_mutex);

    // Reset the output var in case the caller is reusing it.
    Q_ASSERT(rec);
    rec->_path.clear();
    Q_ASSERT(!rec->isValid());

    if (_metadataTableIsEmpty)
        return true; // no error, yet nothing found (rec->isValid() == false)

    if (!checkConnect())
        return false;

    if (!filename.isEmpty()) {
        _getFileRecordQuery->reset_and_clear_bindings();
        _getFileRecordQuery->bindValue(1, getPHash(filename));

        if (!_getFileRecordQuery->exec()) {
            close();
            return false;
        }

        if (_getFileRecordQuery->next()) {
            fillFileRecordFromGetQuery(*rec, *_getFileRecordQuery);
        } else {
            int errId = _getFileRecordQuery->errorId();
            if (errId != SQLITE_DONE) { // only do this if the problem is different from SQLITE_DONE
                QString err = _getFileRecordQuery->error();
                qCWarning(lcDb) << "No journal entry found for " << filename << "Error: " << err;
                close();
            }
        }
    }
    return true;
}

bool SyncJournalDb::getFileRecordByInode(quint64 inode, SyncJournalFileRecord *rec)
{
    QMutexLocker locker(&_mutex);

    // Reset the output var in case the caller is reusing it.
    Q_ASSERT(rec);
    rec->_path.clear();
    Q_ASSERT(!rec->isValid());

    if (!inode || _metadataTableIsEmpty)
        return true; // no error, yet nothing found (rec->isValid() == false)

    if (!checkConnect())
        return false;

    _getFileRecordQueryByInode->reset_and_clear_bindings();
    _getFileRecordQueryByInode->bindValue(1, inode);

    if (!_getFileRecordQueryByInode->exec()) {
        return false;
    }

    if (_getFileRecordQueryByInode->next()) {
        fillFileRecordFromGetQuery(*rec, *_getFileRecordQueryByInode);
    }

    return true;
}

bool SyncJournalDb::getFileRecordsByFileId(const QByteArray &fileId, const std::function<void(const SyncJournalFileRecord &)> &rowCallback)
{
    QMutexLocker locker(&_mutex);

    if (fileId.isEmpty() || _metadataTableIsEmpty)
        return true; // no error, yet nothing found (rec->isValid() == false)

    if (!checkConnect())
        return false;

    _getFileRecordQueryByFileId->reset_and_clear_bindings();
    _getFileRecordQueryByFileId->bindValue(1, fileId);

    if (!_getFileRecordQueryByFileId->exec()) {
        return false;
    }

    while (_getFileRecordQueryByFileId->next()) {
        SyncJournalFileRecord rec;
        fillFileRecordFromGetQuery(rec, *_getFileRecordQueryByFileId);
        rowCallback(rec);
    }

    return true;
}

bool SyncJournalDb::getFilesBelowPath(const QByteArray &path, const std::function<void(const SyncJournalFileRecord&)> &rowCallback)
{
    QMutexLocker locker(&_mutex);

    if (_metadataTableIsEmpty)
        return true; // no error, yet nothing found

    if (!checkConnect())
        return false;

    // Since the path column doesn't store the starting /, the getFilesBelowPathQuery
    // can't be used for the root path "". It would scan for (path > '/' and path < '0')
    // and find nothing. So, unfortunately, we have to use a different query for
    // retrieving the whole tree.
    auto &query = path.isEmpty() ? _getAllFilesQuery : _getFilesBelowPathQuery;

    query->reset_and_clear_bindings();
    if (query == _getFilesBelowPathQuery)
        query->bindValue(1, path);

    if (!query->exec()) {
        return false;
    }

    while (query->next()) {
        SyncJournalFileRecord rec;
        fillFileRecordFromGetQuery(rec, *query);
        rowCallback(rec);
    }

    return true;
}

bool SyncJournalDb::postSyncCleanup(const QSet<QString> &filepathsToKeep,
    const QSet<QString> &prefixesToKeep)
{
    QMutexLocker locker(&_mutex);

    if (!checkConnect()) {
        return false;
    }

    SqlQuery query(_db);
    query.prepare("SELECT phash, path FROM metadata order by path");

    if (!query.exec()) {
        return false;
    }

    QByteArrayList superfluousItems;

    while (query.next()) {
        const QString file = query.baValue(1);
        bool keep = filepathsToKeep.contains(file);
        if (!keep) {
            foreach (const QString &prefix, prefixesToKeep) {
                if (file.startsWith(prefix)) {
                    keep = true;
                    break;
                }
            }
        }
        if (!keep) {
            superfluousItems.append(query.baValue(0));
        }
    }

    if (superfluousItems.count()) {
        QByteArray sql = "DELETE FROM metadata WHERE phash in (" + superfluousItems.join(",") + ")";
        qCInfo(lcDb) << "Sync Journal cleanup for" << superfluousItems;
        SqlQuery delQuery(_db);
        delQuery.prepare(sql);
        if (!delQuery.exec()) {
            return false;
        }
    }

    // Incorporate results back into main DB
    walCheckpoint();

    return true;
}

int SyncJournalDb::getFileRecordCount()
{
    QMutexLocker locker(&_mutex);

    SqlQuery query(_db);
    query.prepare("SELECT COUNT(*) FROM metadata");

    if (!query.exec()) {
        return -1;
    }

    if (query.next()) {
        int count = query.intValue(0);
        return count;
    }

    return -1;
}

bool SyncJournalDb::updateFileRecordChecksum(const QString &filename,
    const QByteArray &contentChecksum,
    const QByteArray &contentChecksumType)
{
    QMutexLocker locker(&_mutex);

    qCInfo(lcDb) << "Updating file checksum" << filename << contentChecksum << contentChecksumType;

    qlonglong phash = getPHash(filename.toUtf8());
    if (!checkConnect()) {
        qCWarning(lcDb) << "Failed to connect database.";
        return false;
    }

    int checksumTypeId = mapChecksumType(contentChecksumType);
    auto &query = _setFileRecordChecksumQuery;

    query->reset_and_clear_bindings();
    query->bindValue(1, phash);
    query->bindValue(2, contentChecksum);
    query->bindValue(3, checksumTypeId);

    if (!query->exec()) {
        return false;
    }

    return true;
}

bool SyncJournalDb::updateLocalMetadata(const QString &filename,
    qint64 modtime, quint64 size, quint64 inode)

{
    QMutexLocker locker(&_mutex);

    qCInfo(lcDb) << "Updating local metadata for:" << filename << modtime << size << inode;

    qlonglong phash = getPHash(filename.toUtf8());
    if (!checkConnect()) {
        qCWarning(lcDb) << "Failed to connect database.";
        return false;
    }

    auto &query = _setFileRecordLocalMetadataQuery;

    query->reset_and_clear_bindings();
    query->bindValue(1, phash);
    query->bindValue(2, inode);
    query->bindValue(3, modtime);
    query->bindValue(4, size);

    if (!query->exec()) {
        return false;
    }

    return true;
}

bool SyncJournalDb::setFileRecordMetadata(const SyncJournalFileRecord &record)
{
    SyncJournalFileRecord existing;
    if (!getFileRecord(record._path, &existing))
        return false;

    // If there's no existing record, just insert the new one.
    if (!existing.isValid()) {
        return setFileRecord(record);
    }

    // Update the metadata on the existing record.
    existing._inode = record._inode;
    existing._modtime = record._modtime;
    existing._type = record._type;
    existing._etag = record._etag;
    existing._fileId = record._fileId;
    existing._remotePerm = record._remotePerm;
    existing._fileSize = record._fileSize;
    existing._serverHasIgnoredFiles = record._serverHasIgnoredFiles;
    return setFileRecord(existing);
}

static void toDownloadInfo(SqlQuery &query, SyncJournalDb::DownloadInfo *res)
{
    bool ok = true;
    res->_tmpfile = query.stringValue(0);
    res->_etag = query.baValue(1);
    res->_errorCount = query.intValue(2);
    res->_valid = ok;
}

static bool deleteBatch(SqlQuery &query, const QStringList &entries, const QString &name)
{
    if (entries.isEmpty())
        return true;

    qCDebug(lcDb) << "Removing stale " << qPrintable(name) << " entries: " << entries.join(", ");
    // FIXME: Was ported from execBatch, check if correct!
    foreach (const QString &entry, entries) {
        query.reset_and_clear_bindings();
        query.bindValue(1, entry);
        if (!query.exec()) {
            return false;
        }
    }

    return true;
}

SyncJournalDb::DownloadInfo SyncJournalDb::getDownloadInfo(const QString &file)
{
    QMutexLocker locker(&_mutex);

    DownloadInfo res;

    if (checkConnect()) {
        _getDownloadInfoQuery->reset_and_clear_bindings();
        _getDownloadInfoQuery->bindValue(1, file);

        if (!_getDownloadInfoQuery->exec()) {
            return res;
        }

        if (_getDownloadInfoQuery->next()) {
            toDownloadInfo(*_getDownloadInfoQuery, &res);
        } else {
            res._valid = false;
        }
    }
    return res;
}

void SyncJournalDb::setDownloadInfo(const QString &file, const SyncJournalDb::DownloadInfo &i)
{
    QMutexLocker locker(&_mutex);

    if (!checkConnect()) {
        return;
    }

    if (i._valid) {
        _setDownloadInfoQuery->reset_and_clear_bindings();
        _setDownloadInfoQuery->bindValue(1, file);
        _setDownloadInfoQuery->bindValue(2, i._tmpfile);
        _setDownloadInfoQuery->bindValue(3, i._etag);
        _setDownloadInfoQuery->bindValue(4, i._errorCount);

        if (!_setDownloadInfoQuery->exec()) {
            return;
        }
    } else {
        _deleteDownloadInfoQuery->reset_and_clear_bindings();
        _deleteDownloadInfoQuery->bindValue(1, file);

        if (!_deleteDownloadInfoQuery->exec()) {
            return;
        }
    }
}

QVector<SyncJournalDb::DownloadInfo> SyncJournalDb::getAndDeleteStaleDownloadInfos(const QSet<QString> &keep)
{
    QVector<SyncJournalDb::DownloadInfo> empty_result;
    QMutexLocker locker(&_mutex);

    if (!checkConnect()) {
        return empty_result;
    }

    SqlQuery query(_db);
    // The selected values *must* match the ones expected by toDownloadInfo().
    query.prepare("SELECT tmpfile, etag, errorcount, path FROM downloadinfo");

    if (!query.exec()) {
        return empty_result;
    }

    QStringList superfluousPaths;
    QVector<SyncJournalDb::DownloadInfo> deleted_entries;

    while (query.next()) {
        const QString file = query.stringValue(3); // path
        if (!keep.contains(file)) {
            superfluousPaths.append(file);
            DownloadInfo info;
            toDownloadInfo(query, &info);
            deleted_entries.append(info);
        }
    }

    if (!deleteBatch(*_deleteDownloadInfoQuery, superfluousPaths, "downloadinfo"))
        return empty_result;

    return deleted_entries;
}

int SyncJournalDb::downloadInfoCount()
{
    int re = 0;

    QMutexLocker locker(&_mutex);
    if (checkConnect()) {
        SqlQuery query("SELECT count(*) FROM downloadinfo", _db);

        if (!query.exec()) {
            sqlFail("Count number of downloadinfo entries failed", query);
        }
        if (query.next()) {
            re = query.intValue(0);
        }
    }
    return re;
}

SyncJournalDb::UploadInfo SyncJournalDb::getUploadInfo(const QString &file)
{
    QMutexLocker locker(&_mutex);

    UploadInfo res;

    if (checkConnect()) {
        _getUploadInfoQuery->reset_and_clear_bindings();
        _getUploadInfoQuery->bindValue(1, file);

        if (!_getUploadInfoQuery->exec()) {
            return res;
        }

        if (_getUploadInfoQuery->next()) {
            bool ok = true;
            res._chunk = _getUploadInfoQuery->intValue(0);
            res._transferid = _getUploadInfoQuery->intValue(1);
            res._errorCount = _getUploadInfoQuery->intValue(2);
            res._size = _getUploadInfoQuery->int64Value(3);
            res._modtime = _getUploadInfoQuery->int64Value(4);
            res._contentChecksum = _getUploadInfoQuery->baValue(5);
            res._valid = ok;
        }
    }
    return res;
}

void SyncJournalDb::setUploadInfo(const QString &file, const SyncJournalDb::UploadInfo &i)
{
    QMutexLocker locker(&_mutex);

    if (!checkConnect()) {
        return;
    }

    if (i._valid) {
        _setUploadInfoQuery->reset_and_clear_bindings();
        _setUploadInfoQuery->bindValue(1, file);
        _setUploadInfoQuery->bindValue(2, i._chunk);
        _setUploadInfoQuery->bindValue(3, i._transferid);
        _setUploadInfoQuery->bindValue(4, i._errorCount);
        _setUploadInfoQuery->bindValue(5, i._size);
        _setUploadInfoQuery->bindValue(6, i._modtime);
        _setUploadInfoQuery->bindValue(7, i._contentChecksum);

        if (!_setUploadInfoQuery->exec()) {
            return;
        }
    } else {
        _deleteUploadInfoQuery->reset_and_clear_bindings();
        _deleteUploadInfoQuery->bindValue(1, file);

        if (!_deleteUploadInfoQuery->exec()) {
            return;
        }
    }
}

QVector<uint> SyncJournalDb::deleteStaleUploadInfos(const QSet<QString> &keep)
{
    QMutexLocker locker(&_mutex);
    QVector<uint> ids;

    if (!checkConnect()) {
        return ids;
    }

    SqlQuery query(_db);
    query.prepare("SELECT path,transferid FROM uploadinfo");

    if (!query.exec()) {
        return ids;
    }

    QStringList superfluousPaths;

    while (query.next()) {
        const QString file = query.stringValue(0);
        if (!keep.contains(file)) {
            superfluousPaths.append(file);
            ids.append(query.intValue(1));
        }
    }

    deleteBatch(*_deleteUploadInfoQuery, superfluousPaths, "uploadinfo");
    return ids;
}

SyncJournalErrorBlacklistRecord SyncJournalDb::errorBlacklistEntry(const QString &file)
{
    QMutexLocker locker(&_mutex);
    SyncJournalErrorBlacklistRecord entry;

    if (file.isEmpty())
        return entry;

    // SELECT lastTryEtag, lastTryModtime, retrycount, errorstring

    if (checkConnect()) {
        _getErrorBlacklistQuery->reset_and_clear_bindings();
        _getErrorBlacklistQuery->bindValue(1, file);
        if (_getErrorBlacklistQuery->exec()) {
            if (_getErrorBlacklistQuery->next()) {
                entry._lastTryEtag = _getErrorBlacklistQuery->baValue(0);
                entry._lastTryModtime = _getErrorBlacklistQuery->int64Value(1);
                entry._retryCount = _getErrorBlacklistQuery->intValue(2);
                entry._errorString = _getErrorBlacklistQuery->stringValue(3);
                entry._lastTryTime = _getErrorBlacklistQuery->int64Value(4);
                entry._ignoreDuration = _getErrorBlacklistQuery->int64Value(5);
                entry._renameTarget = _getErrorBlacklistQuery->stringValue(6);
                entry._errorCategory = static_cast<SyncJournalErrorBlacklistRecord::Category>(
                    _getErrorBlacklistQuery->intValue(7));
                entry._file = file;
            }
        }
    }

    return entry;
}

bool SyncJournalDb::deleteStaleErrorBlacklistEntries(const QSet<QString> &keep)
{
    QMutexLocker locker(&_mutex);

    if (!checkConnect()) {
        return false;
    }

    SqlQuery query(_db);
    query.prepare("SELECT path FROM blacklist");

    if (!query.exec()) {
        return false;
    }

    QStringList superfluousPaths;

    while (query.next()) {
        const QString file = query.stringValue(0);
        if (!keep.contains(file)) {
            superfluousPaths.append(file);
        }
    }

    SqlQuery delQuery(_db);
    delQuery.prepare("DELETE FROM blacklist WHERE path = ?");
    return deleteBatch(delQuery, superfluousPaths, "blacklist");
}

int SyncJournalDb::errorBlackListEntryCount()
{
    int re = 0;

    QMutexLocker locker(&_mutex);
    if (checkConnect()) {
        SqlQuery query("SELECT count(*) FROM blacklist", _db);

        if (!query.exec()) {
            sqlFail("Count number of blacklist entries failed", query);
        }
        if (query.next()) {
            re = query.intValue(0);
        }
    }
    return re;
}

int SyncJournalDb::wipeErrorBlacklist()
{
    QMutexLocker locker(&_mutex);
    if (checkConnect()) {
        SqlQuery query(_db);

        query.prepare("DELETE FROM blacklist");

        if (!query.exec()) {
            sqlFail("Deletion of whole blacklist failed", query);
            return -1;
        }
        return query.numRowsAffected();
    }
    return -1;
}

void SyncJournalDb::wipeErrorBlacklistEntry(const QString &file)
{
    if (file.isEmpty()) {
        return;
    }

    QMutexLocker locker(&_mutex);
    if (checkConnect()) {
        SqlQuery query(_db);

        query.prepare("DELETE FROM blacklist WHERE path=?1");
        query.bindValue(1, file);
        if (!query.exec()) {
            sqlFail("Deletion of blacklist item failed.", query);
        }
    }
}

void SyncJournalDb::wipeErrorBlacklistCategory(SyncJournalErrorBlacklistRecord::Category category)
{
    QMutexLocker locker(&_mutex);
    if (checkConnect()) {
        SqlQuery query(_db);

        query.prepare("DELETE FROM blacklist WHERE errorCategory=?1");
        query.bindValue(1, category);
        if (!query.exec()) {
            sqlFail("Deletion of blacklist category failed.", query);
        }
    }
}

void SyncJournalDb::setErrorBlacklistEntry(const SyncJournalErrorBlacklistRecord &item)
{
    QMutexLocker locker(&_mutex);

    qCInfo(lcDb) << "Setting blacklist entry for " << item._file << item._retryCount
                 << item._errorString << item._lastTryTime << item._ignoreDuration
                 << item._lastTryModtime << item._lastTryEtag << item._renameTarget
                 << item._errorCategory;

    if (!checkConnect()) {
        return;
    }

    _setErrorBlacklistQuery->reset_and_clear_bindings();
    _setErrorBlacklistQuery->bindValue(1, item._file);
    _setErrorBlacklistQuery->bindValue(2, item._lastTryEtag);
    _setErrorBlacklistQuery->bindValue(3, item._lastTryModtime);
    _setErrorBlacklistQuery->bindValue(4, item._retryCount);
    _setErrorBlacklistQuery->bindValue(5, item._errorString);
    _setErrorBlacklistQuery->bindValue(6, item._lastTryTime);
    _setErrorBlacklistQuery->bindValue(7, item._ignoreDuration);
    _setErrorBlacklistQuery->bindValue(8, item._renameTarget);
    _setErrorBlacklistQuery->bindValue(9, item._errorCategory);
    _setErrorBlacklistQuery->exec();
}

QVector<SyncJournalDb::PollInfo> SyncJournalDb::getPollInfos()
{
    QMutexLocker locker(&_mutex);

    QVector<SyncJournalDb::PollInfo> res;

    if (!checkConnect())
        return res;

    SqlQuery query("SELECT path, modtime, pollpath FROM poll", _db);

    if (!query.exec()) {
        return res;
    }

    while (query.next()) {
        PollInfo info;
        info._file = query.stringValue(0);
        info._modtime = query.int64Value(1);
        info._url = query.stringValue(2);
        res.append(info);
    }

    query.finish();
    return res;
}

void SyncJournalDb::setPollInfo(const SyncJournalDb::PollInfo &info)
{
    QMutexLocker locker(&_mutex);
    if (!checkConnect()) {
        return;
    }

    if (info._url.isEmpty()) {
        qCDebug(lcDb) << "Deleting Poll job" << info._file;
        SqlQuery query("DELETE FROM poll WHERE path=?", _db);
        query.bindValue(1, info._file);
        query.exec();
    } else {
        SqlQuery query("INSERT OR REPLACE INTO poll (path, modtime, pollpath) VALUES( ? , ? , ? )", _db);
        query.bindValue(1, info._file);
        query.bindValue(2, info._modtime);
        query.bindValue(3, info._url);
        query.exec();
    }
}

QStringList SyncJournalDb::getSelectiveSyncList(SyncJournalDb::SelectiveSyncListType type, bool *ok)
{
    QStringList result;
    ASSERT(ok);

    QMutexLocker locker(&_mutex);
    if (!checkConnect()) {
        *ok = false;
        return result;
    }

    _getSelectiveSyncListQuery->reset_and_clear_bindings();
    _getSelectiveSyncListQuery->bindValue(1, int(type));
    if (!_getSelectiveSyncListQuery->exec()) {
        *ok = false;
        return result;
    }
    while (_getSelectiveSyncListQuery->next()) {
        auto entry = _getSelectiveSyncListQuery->stringValue(0);
        if (!entry.endsWith(QLatin1Char('/'))) {
            entry.append(QLatin1Char('/'));
        }
        result.append(entry);
    }
    *ok = true;

    return result;
}

void SyncJournalDb::setSelectiveSyncList(SyncJournalDb::SelectiveSyncListType type, const QStringList &list)
{
    QMutexLocker locker(&_mutex);
    if (!checkConnect()) {
        return;
    }

    //first, delete all entries of this type
    SqlQuery delQuery("DELETE FROM selectivesync WHERE type == ?1", _db);
    delQuery.bindValue(1, int(type));
    if (!delQuery.exec()) {
        qCWarning(lcDb) << "SQL error when deleting selective sync list" << list << delQuery.error();
    }

    SqlQuery insQuery("INSERT INTO selectivesync VALUES (?1, ?2)", _db);
    foreach (const auto &path, list) {
        insQuery.reset_and_clear_bindings();
        insQuery.bindValue(1, path);
        insQuery.bindValue(2, int(type));
        if (!insQuery.exec()) {
            qCWarning(lcDb) << "SQL error when inserting into selective sync" << type << path << delQuery.error();
        }
    }
}

void SyncJournalDb::avoidRenamesOnNextSync(const QByteArray &path)
{
    QMutexLocker locker(&_mutex);

    if (!checkConnect()) {
        return;
    }

    SqlQuery query(_db);
    query.prepare("UPDATE metadata SET fileid = '', inode = '0' WHERE " IS_PREFIX_PATH_OR_EQUAL("?1", "path"));
    query.bindValue(1, path);
    query.exec();

    // We also need to remove the ETags so the update phase refreshes the directory paths
    // on the next sync
    avoidReadFromDbOnNextSync(path);
}

void SyncJournalDb::avoidReadFromDbOnNextSync(const QByteArray &fileName)
{
    QMutexLocker locker(&_mutex);

    if (!checkConnect()) {
        return;
    }

    // Remove trailing slash
    auto argument = fileName;
    if (argument.endsWith('/'))
        argument.chop(1);

    SqlQuery query(_db);
    // This query will match entries for which the path is a prefix of fileName
<<<<<<< HEAD
    // Note: ItemTypeDirectory == 2
    query.prepare("UPDATE metadata SET md5='_invalid_' WHERE ?1 LIKE(path||'/%') AND type == 2;");
    query.bindValue(1, fileName);
=======
    // Note: CSYNC_FTW_TYPE_DIR == 2
    query.prepare("UPDATE metadata SET md5='_invalid_' WHERE " IS_PREFIX_PATH_OR_EQUAL("path", "?1") " AND type == 2;");
    query.bindValue(1, argument);
>>>>>>> cd60c2b8
    query.exec();

    // Prevent future overwrite of the etags of this folder and all
    // parent folders for this sync
    argument.append('/');
    _avoidReadFromDbOnNextSyncFilter.append(argument);
}

void SyncJournalDb::forceRemoteDiscoveryNextSync()
{
    QMutexLocker locker(&_mutex);

    if (!checkConnect()) {
        return;
    }

    forceRemoteDiscoveryNextSyncLocked();
}

void SyncJournalDb::forceRemoteDiscoveryNextSyncLocked()
{
    qCInfo(lcDb) << "Forcing remote re-discovery by deleting folder Etags";
    SqlQuery deleteRemoteFolderEtagsQuery(_db);
    deleteRemoteFolderEtagsQuery.prepare("UPDATE metadata SET md5='_invalid_' WHERE type=2;");
    deleteRemoteFolderEtagsQuery.exec();
}


QByteArray SyncJournalDb::getChecksumType(int checksumTypeId)
{
    QMutexLocker locker(&_mutex);
    if (!checkConnect()) {
        return QByteArray();
    }

    // Retrieve the id
    auto &query = *_getChecksumTypeQuery;
    query.reset_and_clear_bindings();
    query.bindValue(1, checksumTypeId);
    if (!query.exec()) {
        return 0;
    }

    if (!query.next()) {
        qCWarning(lcDb) << "No checksum type mapping found for" << checksumTypeId;
        return 0;
    }
    return query.baValue(0);
}

int SyncJournalDb::mapChecksumType(const QByteArray &checksumType)
{
    if (checksumType.isEmpty()) {
        return 0;
    }

    // Ensure the checksum type is in the db
    _insertChecksumTypeQuery->reset_and_clear_bindings();
    _insertChecksumTypeQuery->bindValue(1, checksumType);
    if (!_insertChecksumTypeQuery->exec()) {
        return 0;
    }

    // Retrieve the id
    _getChecksumTypeIdQuery->reset_and_clear_bindings();
    _getChecksumTypeIdQuery->bindValue(1, checksumType);
    if (!_getChecksumTypeIdQuery->exec()) {
        return 0;
    }

    if (!_getChecksumTypeIdQuery->next()) {
        qCWarning(lcDb) << "No checksum type mapping found for" << checksumType;
        return 0;
    }
    return _getChecksumTypeIdQuery->intValue(0);
}

QByteArray SyncJournalDb::dataFingerprint()
{
    QMutexLocker locker(&_mutex);
    if (!checkConnect()) {
        return QByteArray();
    }

    _getDataFingerprintQuery->reset_and_clear_bindings();
    if (!_getDataFingerprintQuery->exec()) {
        return QByteArray();
    }

    if (!_getDataFingerprintQuery->next()) {
        return QByteArray();
    }
    return _getDataFingerprintQuery->baValue(0);
}

void SyncJournalDb::setDataFingerprint(const QByteArray &dataFingerprint)
{
    QMutexLocker locker(&_mutex);
    if (!checkConnect()) {
        return;
    }

    _setDataFingerprintQuery1->reset_and_clear_bindings();
    _setDataFingerprintQuery1->exec();

    _setDataFingerprintQuery2->reset_and_clear_bindings();
    _setDataFingerprintQuery2->bindValue(1, dataFingerprint);
    _setDataFingerprintQuery2->exec();
}

void SyncJournalDb::setConflictRecord(const ConflictRecord &record)
{
    QMutexLocker locker(&_mutex);
    if (!checkConnect())
        return;

    auto &query = *_setConflictRecordQuery;
    query.reset_and_clear_bindings();
    query.bindValue(1, record.path);
    query.bindValue(2, record.baseFileId);
    query.bindValue(3, record.baseModtime);
    query.bindValue(4, record.baseEtag);
    ASSERT(query.exec());
}

ConflictRecord SyncJournalDb::conflictRecord(const QByteArray &path)
{
    ConflictRecord entry;

    QMutexLocker locker(&_mutex);
    if (!checkConnect())
        return entry;

    auto &query = *_getConflictRecordQuery;
    query.reset_and_clear_bindings();
    query.bindValue(1, path);
    ASSERT(query.exec());
    if (!query.next())
        return entry;

    entry.path = path;
    entry.baseFileId = query.baValue(0);
    entry.baseModtime = query.int64Value(1);
    entry.baseEtag = query.baValue(2);
    return entry;
}

void SyncJournalDb::deleteConflictRecord(const QByteArray &path)
{
    QMutexLocker locker(&_mutex);
    if (!checkConnect())
        return;

    auto &query = *_deleteConflictRecordQuery;
    query.reset_and_clear_bindings();
    query.bindValue(1, path);
    ASSERT(query.exec());
}

QByteArrayList SyncJournalDb::conflictRecordPaths()
{
    QMutexLocker locker(&_mutex);
    if (!checkConnect())
        return {};

    SqlQuery query(_db);
    query.prepare("SELECT path FROM conflicts");
    ASSERT(query.exec());

    QByteArrayList paths;
    while (query.next())
        paths.append(query.baValue(0));

    return paths;
}

void SyncJournalDb::clearFileTable()
{
    QMutexLocker lock(&_mutex);
    SqlQuery query(_db);
    query.prepare("DELETE FROM metadata;");
    query.exec();
}

void SyncJournalDb::commit(const QString &context, bool startTrans)
{
    QMutexLocker lock(&_mutex);
    commitInternal(context, startTrans);
}

void SyncJournalDb::commitIfNeededAndStartNewTransaction(const QString &context)
{
    QMutexLocker lock(&_mutex);
    if (_transaction == 1) {
        commitInternal(context, true);
    } else {
        startTransaction();
    }
}


void SyncJournalDb::commitInternal(const QString &context, bool startTrans)
{
    qCDebug(lcDb) << "Transaction commit " << context << (startTrans ? "and starting new transaction" : "");
    commitTransaction();

    if (startTrans) {
        startTransaction();
    }
}

SyncJournalDb::~SyncJournalDb()
{
    close();
}

bool SyncJournalDb::isConnected()
{
    QMutexLocker lock(&_mutex);
    return checkConnect();
}

bool operator==(const SyncJournalDb::DownloadInfo &lhs,
    const SyncJournalDb::DownloadInfo &rhs)
{
    return lhs._errorCount == rhs._errorCount
        && lhs._etag == rhs._etag
        && lhs._tmpfile == rhs._tmpfile
        && lhs._valid == rhs._valid;
}

bool operator==(const SyncJournalDb::UploadInfo &lhs,
    const SyncJournalDb::UploadInfo &rhs)
{
    return lhs._errorCount == rhs._errorCount
        && lhs._chunk == rhs._chunk
        && lhs._modtime == rhs._modtime
        && lhs._valid == rhs._valid
        && lhs._size == rhs._size
        && lhs._transferid == rhs._transferid
        && lhs._contentChecksum == rhs._contentChecksum;
}

} // namespace OCC<|MERGE_RESOLUTION|>--- conflicted
+++ resolved
@@ -23,7 +23,6 @@
 #include <QElapsedTimer>
 #include <QUrl>
 #include <QDir>
-#include <sqlite3.h>
 
 #include "common/syncjournaldb.h"
 #include "version.h"
@@ -55,7 +54,7 @@
     rec._path = query.baValue(0);
     rec._inode = query.int64Value(1);
     rec._modtime = query.int64Value(2);
-    rec._type = static_cast<ItemType>(query.intValue(3));
+    rec._type = query.intValue(3);
     rec._etag = query.baValue(4);
     rec._fileId = query.baValue(5);
     rec._remotePerm = RemotePermissions(query.baValue(6).constData());
@@ -397,7 +396,6 @@
                         "errorcount INTEGER,"
                         "size INTEGER(8),"
                         "modtime INTEGER(8),"
-                        "contentChecksum TEXT,"
                         "PRIMARY KEY(path)"
                         ");");
 
@@ -446,23 +444,12 @@
         return sqlFail("Create table version", createQuery);
     }
 
-    // create the datafingerprint table.
+    // create the checksumtype table.
     createQuery.prepare("CREATE TABLE IF NOT EXISTS datafingerprint("
                         "fingerprint TEXT UNIQUE"
                         ");");
     if (!createQuery.exec()) {
         return sqlFail("Create table datafingerprint", createQuery);
-    }
-
-    // create the conflicts table.
-    createQuery.prepare("CREATE TABLE IF NOT EXISTS conflicts("
-                        "path TEXT PRIMARY KEY,"
-                        "baseFileId TEXT,"
-                        "baseEtag TEXT,"
-                        "baseModtime INTEGER"
-                        ");");
-    if (!createQuery.exec()) {
-        return sqlFail("Create table conflicts", createQuery);
     }
 
     createQuery.prepare("CREATE TABLE IF NOT EXISTS version("
@@ -567,30 +554,11 @@
         return sqlFail("prepare _getFileRecordQueryByFileId", *_getFileRecordQueryByFileId);
     }
 
-    // This query is used to skip discovery and fill the tree from the
-    // database instead
     _getFilesBelowPathQuery.reset(new SqlQuery(_db));
     if (_getFilesBelowPathQuery->prepare(
             GET_FILE_RECORD_QUERY
-<<<<<<< HEAD
-            " WHERE path > (?1||'/') AND path < (?1||'0')"
-            // We want to ensure that the contents of a directory are sorted
-            // directly behind the directory itself. Without this ORDER BY
-            // an ordering like foo, foo-2, foo/file would be returned.
-            // With the trailing /, we get foo-2, foo, foo/file. This property
-            // is used in fill_tree_from_db().
-            " ORDER BY path||'/' ASC")) {
-=======
             " WHERE " IS_PREFIX_PATH_OF("?1", "path") " ORDER BY path||'/' ASC")) {
->>>>>>> cd60c2b8
         return sqlFail("prepare _getFilesBelowPathQuery", *_getFilesBelowPathQuery);
-    }
-
-    _getAllFilesQuery.reset(new SqlQuery(_db));
-    if (_getAllFilesQuery->prepare(
-            GET_FILE_RECORD_QUERY
-            " ORDER BY path||'/' ASC")) {
-        return sqlFail("prepare _getAllFilesQuery", *_getAllFilesQuery);
     }
 
     _setFileRecordQuery.reset(new SqlQuery(_db));
@@ -635,15 +603,15 @@
     }
 
     _getUploadInfoQuery.reset(new SqlQuery(_db));
-    if (_getUploadInfoQuery->prepare("SELECT chunk, transferid, errorcount, size, modtime, contentChecksum FROM "
+    if (_getUploadInfoQuery->prepare("SELECT chunk, transferid, errorcount, size, modtime FROM "
                                      "uploadinfo WHERE path=?1")) {
         return sqlFail("prepare _getUploadInfoQuery", *_getUploadInfoQuery);
     }
 
     _setUploadInfoQuery.reset(new SqlQuery(_db));
     if (_setUploadInfoQuery->prepare("INSERT OR REPLACE INTO uploadinfo "
-                                     "(path, chunk, transferid, errorcount, size, modtime, contentChecksum) "
-                                     "VALUES ( ?1 , ?2, ?3 , ?4 ,  ?5, ?6 , ?7 )")) {
+                                     "(path, chunk, transferid, errorcount, size, modtime) "
+                                     "VALUES ( ?1 , ?2, ?3 , ?4 ,  ?5, ?6 )")) {
         return sqlFail("prepare _setUploadInfoQuery", *_setUploadInfoQuery);
     }
 
@@ -716,23 +684,6 @@
         return sqlFail("prepare _setDataFingerprintQuery2", *_setDataFingerprintQuery2);
     }
 
-    _getConflictRecordQuery.reset(new SqlQuery(_db));
-    if (_getConflictRecordQuery->prepare("SELECT baseFileId, baseModtime, baseEtag FROM conflicts WHERE path=?1;")) {
-        return sqlFail("prepare _getConflictRecordQuery", *_getConflictRecordQuery);
-    }
-
-    _setConflictRecordQuery.reset(new SqlQuery(_db));
-    if (_setConflictRecordQuery->prepare("INSERT OR REPLACE INTO conflicts "
-                                         "(path, baseFileId, baseModtime, baseEtag) "
-                                         "VALUES (?1, ?2, ?3, ?4);")) {
-        return sqlFail("prepare _setConflictRecordQuery", *_setConflictRecordQuery);
-    }
-
-    _deleteConflictRecordQuery.reset(new SqlQuery(_db));
-    if (_deleteConflictRecordQuery->prepare("DELETE FROM conflicts WHERE path=?1;")) {
-        return sqlFail("prepare _deleteConflictRecordQuery", *_deleteConflictRecordQuery);
-    }
-
     // don't start a new transaction now
     commitInternal(QString("checkConnect End"), false);
 
@@ -760,7 +711,6 @@
     _getFileRecordQueryByInode.reset(0);
     _getFileRecordQueryByFileId.reset(0);
     _getFilesBelowPathQuery.reset(0);
-    _getAllFilesQuery.reset(0);
     _setFileRecordQuery.reset(0);
     _setFileRecordChecksumQuery.reset(0);
     _setFileRecordLocalMetadataQuery.reset(0);
@@ -781,9 +731,6 @@
     _getDataFingerprintQuery.reset(0);
     _setDataFingerprintQuery1.reset(0);
     _setDataFingerprintQuery2.reset(0);
-    _getConflictRecordQuery.reset(0);
-    _setConflictRecordQuery.reset(0);
-    _deleteConflictRecordQuery.reset(0);
 
     _db.close();
     _avoidReadFromDbOnNextSyncFilter.clear();
@@ -891,16 +838,6 @@
             re = false;
         }
         commitInternal("update database structure: add contentChecksumTypeId col");
-    }
-
-    if (!tableColumns("uploadinfo").contains("contentChecksum")) {
-        SqlQuery query(_db);
-        query.prepare("ALTER TABLE uploadinfo ADD COLUMN contentChecksum TEXT;");
-        if (!query.exec()) {
-            sqlFail("updateMetadataTableStructure: add contentChecksum column", query);
-            re = false;
-        }
-        commitInternal("update database structure: add contentChecksum col for uploadinfo");
     }
 
 
@@ -1200,23 +1137,16 @@
     if (!checkConnect())
         return false;
 
-    // Since the path column doesn't store the starting /, the getFilesBelowPathQuery
-    // can't be used for the root path "". It would scan for (path > '/' and path < '0')
-    // and find nothing. So, unfortunately, we have to use a different query for
-    // retrieving the whole tree.
-    auto &query = path.isEmpty() ? _getAllFilesQuery : _getFilesBelowPathQuery;
-
-    query->reset_and_clear_bindings();
-    if (query == _getFilesBelowPathQuery)
-        query->bindValue(1, path);
-
-    if (!query->exec()) {
-        return false;
-    }
-
-    while (query->next()) {
+    _getFilesBelowPathQuery->reset_and_clear_bindings();
+    _getFilesBelowPathQuery->bindValue(1, path);
+
+    if (!_getFilesBelowPathQuery->exec()) {
+        return false;
+    }
+
+    while (_getFilesBelowPathQuery->next()) {
         SyncJournalFileRecord rec;
-        fillFileRecordFromGetQuery(rec, *query);
+        fillFileRecordFromGetQuery(rec, *_getFilesBelowPathQuery);
         rowCallback(rec);
     }
 
@@ -1526,7 +1456,6 @@
             res._errorCount = _getUploadInfoQuery->intValue(2);
             res._size = _getUploadInfoQuery->int64Value(3);
             res._modtime = _getUploadInfoQuery->int64Value(4);
-            res._contentChecksum = _getUploadInfoQuery->baValue(5);
             res._valid = ok;
         }
     }
@@ -1549,7 +1478,6 @@
         _setUploadInfoQuery->bindValue(4, i._errorCount);
         _setUploadInfoQuery->bindValue(5, i._size);
         _setUploadInfoQuery->bindValue(6, i._modtime);
-        _setUploadInfoQuery->bindValue(7, i._contentChecksum);
 
         if (!_setUploadInfoQuery->exec()) {
             return;
@@ -1883,15 +1811,9 @@
 
     SqlQuery query(_db);
     // This query will match entries for which the path is a prefix of fileName
-<<<<<<< HEAD
-    // Note: ItemTypeDirectory == 2
-    query.prepare("UPDATE metadata SET md5='_invalid_' WHERE ?1 LIKE(path||'/%') AND type == 2;");
-    query.bindValue(1, fileName);
-=======
     // Note: CSYNC_FTW_TYPE_DIR == 2
     query.prepare("UPDATE metadata SET md5='_invalid_' WHERE " IS_PREFIX_PATH_OR_EQUAL("path", "?1") " AND type == 2;");
     query.bindValue(1, argument);
->>>>>>> cd60c2b8
     query.exec();
 
     // Prevent future overwrite of the etags of this folder and all
@@ -2002,72 +1924,6 @@
     _setDataFingerprintQuery2->exec();
 }
 
-void SyncJournalDb::setConflictRecord(const ConflictRecord &record)
-{
-    QMutexLocker locker(&_mutex);
-    if (!checkConnect())
-        return;
-
-    auto &query = *_setConflictRecordQuery;
-    query.reset_and_clear_bindings();
-    query.bindValue(1, record.path);
-    query.bindValue(2, record.baseFileId);
-    query.bindValue(3, record.baseModtime);
-    query.bindValue(4, record.baseEtag);
-    ASSERT(query.exec());
-}
-
-ConflictRecord SyncJournalDb::conflictRecord(const QByteArray &path)
-{
-    ConflictRecord entry;
-
-    QMutexLocker locker(&_mutex);
-    if (!checkConnect())
-        return entry;
-
-    auto &query = *_getConflictRecordQuery;
-    query.reset_and_clear_bindings();
-    query.bindValue(1, path);
-    ASSERT(query.exec());
-    if (!query.next())
-        return entry;
-
-    entry.path = path;
-    entry.baseFileId = query.baValue(0);
-    entry.baseModtime = query.int64Value(1);
-    entry.baseEtag = query.baValue(2);
-    return entry;
-}
-
-void SyncJournalDb::deleteConflictRecord(const QByteArray &path)
-{
-    QMutexLocker locker(&_mutex);
-    if (!checkConnect())
-        return;
-
-    auto &query = *_deleteConflictRecordQuery;
-    query.reset_and_clear_bindings();
-    query.bindValue(1, path);
-    ASSERT(query.exec());
-}
-
-QByteArrayList SyncJournalDb::conflictRecordPaths()
-{
-    QMutexLocker locker(&_mutex);
-    if (!checkConnect())
-        return {};
-
-    SqlQuery query(_db);
-    query.prepare("SELECT path FROM conflicts");
-    ASSERT(query.exec());
-
-    QByteArrayList paths;
-    while (query.next())
-        paths.append(query.baValue(0));
-
-    return paths;
-}
-
 void SyncJournalDb::clearFileTable()
 {
     QMutexLocker lock(&_mutex);
@@ -2131,8 +1987,7 @@
         && lhs._modtime == rhs._modtime
         && lhs._valid == rhs._valid
         && lhs._size == rhs._size
-        && lhs._transferid == rhs._transferid
-        && lhs._contentChecksum == rhs._contentChecksum;
+        && lhs._transferid == rhs._transferid;
 }
 
 } // namespace OCC